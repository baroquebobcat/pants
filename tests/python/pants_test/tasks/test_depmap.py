# coding=utf-8
# Copyright 2014 Pants project contributors (see CONTRIBUTORS.md).
# Licensed under the Apache License, Version 2.0 (see LICENSE).

from __future__ import (nested_scopes, generators, division, absolute_import, with_statement,
                        print_function, unicode_literals)
import json
from textwrap import dedent

from pants.backend.core.register import build_file_aliases as register_core
from pants.backend.core.targets.dependencies import Dependencies
from pants.backend.core.targets.resources import Resources
from pants.backend.jvm.register import build_file_aliases as register_jvm
from pants.backend.jvm.targets.jar_dependency import JarDependency
from pants.backend.jvm.targets.jar_library import JarLibrary
from pants.backend.jvm.targets.java_library import JavaLibrary
from pants.backend.jvm.targets.java_tests import JavaTests
from pants.backend.jvm.targets.jvm_binary import JvmApp, JvmBinary
from pants.backend.jvm.targets.jvm_target import JvmTarget
from pants.backend.jvm.targets.scala_library import ScalaLibrary
from pants.backend.jvm.tasks.depmap import Depmap
from pants.backend.python.register import build_file_aliases as register_python
from pants.base.exceptions import TaskError
from pants_test.tasks.test_base import ConsoleTaskTest


class BaseDepmapTest(ConsoleTaskTest):
  @classmethod
  def task_type(cls):
    return Depmap


class DepmapTest(BaseDepmapTest):
  @property
  def alias_groups(self):
    return register_core().merge(register_jvm()).merge(register_python())

  def setUp(self):
    super(DepmapTest, self).setUp()

    def add_to_build_file(path, name, type, deps=(), **kwargs):
      self.add_to_build_file(path, dedent('''
          %(type)s(name='%(name)s',
            dependencies=[%(deps)s],
            %(extra)s
          )
          ''' % dict(
        type=type,
        name=name,
        deps=','.join("pants('%s')" % dep for dep in list(deps)),
        extra=('' if not kwargs else ', '.join('%s=%r' % (k, v) for k, v in kwargs.items()))
      )))

    def create_python_binary_target(path, name, entry_point, type, deps=()):
      self.add_to_build_file(path, dedent('''
          %(type)s(name='%(name)s',
            entry_point='%(entry_point)s',
            dependencies=[%(deps)s]
          )
          ''' % dict(
        type=type,
        entry_point=entry_point,
        name=name,
        deps=','.join("pants('%s')" % dep for dep in list(deps)))
      ))

    def create_jvm_app(path, name, type, binary, deps=()):
      self.add_to_build_file(path, dedent('''
          %(type)s(name='%(name)s',
            dependencies=[pants('%(binary)s')],
            bundles=%(deps)s
          )
          ''' % dict(
        type=type,
        name=name,
        binary=binary,
        deps=deps)
      ))

    add_to_build_file('common/a', 'a', 'target')
    add_to_build_file('common/b', 'b', 'jar_library')
    self.add_to_build_file('common/c', dedent('''
      java_library(name='c',
        sources=[],
      )
    '''))
    add_to_build_file('common/d', 'd', 'python_library')
    create_python_binary_target('common/e', 'e', 'common.e.entry', 'python_binary')
    add_to_build_file('common/f', 'f', 'jvm_binary')
    add_to_build_file('common/g', 'g', 'jvm_binary', deps=['common/f:f'])
    self.create_dir('common/h')
    self.create_file('common/h/common.f')
    create_jvm_app('common/h', 'h', 'jvm_app', 'common/f:f', "bundle().add('common.f')")
    self.create_dir('common/i')
    self.create_file('common/i/common.g')
    create_jvm_app('common/i', 'i', 'jvm_app', 'common/g:g', "bundle().add('common.g')")
    add_to_build_file('overlaps', 'one', 'jvm_binary', deps=['common/h', 'common/i'])
    self.add_to_build_file('overlaps', dedent('''
      java_library(name='two',
        dependencies=[pants('overlaps:one')],
        sources=[],
      )
    '''))
    self.add_to_build_file('resources/a', dedent('''
      resources(
        name='a_resources',
        sources=['a.resource']
      )
    '''))
    self.add_to_build_file('src/java/a', dedent('''
      java_library(
        name='a_java',
        resources=[pants('resources/a:a_resources')]
      )
    '''))
    self.add_to_build_file('src/java/a', dedent('''
      target(
        name='a_dep',
        dependencies=[pants(':a_java')]
      )
    '''))

    self.add_to_build_file('src/java/b', dedent('''
      java_library(
        name='b_java',
        dependencies=[':b_dep']
      )
      target(
        name='b_dep',
        dependencies=[':b_lib']
      )
      java_library(
        name='b_lib',
        sources=[],
      )
    '''))

  def test_empty(self):
    self.assert_console_output_ordered(
      'internal-common.a.a',
      targets=[self.target('common/a')]
    )

  def test_jar_library(self):
    self.assert_console_output_ordered(
      'internal-common.b.b',
      targets=[self.target('common/b')],
    )

  def test_java_library(self):
    self.assert_console_output_ordered(
      'internal-common.c.c',
      targets=[self.target('common/c')]
    )

  def test_python_library(self):
    self.assert_console_raises(
      TaskError,
      targets=[self.target('common/d')]
    )

  def test_python_binary(self):
    self.assert_console_raises(
      TaskError,
      targets=[self.target('common/e')]
    )

  def test_jvm_binary1(self):
    self.assert_console_output_ordered(
      'internal-common.f.f',
      targets=[self.target('common/f')]
    )

  def test_jvm_binary2(self):
    self.assert_console_output_ordered(
      'internal-common.g.g',
      '  internal-common.f.f',
      targets=[self.target('common/g')]
    )

  def test_jvm_app1(self):
    self.assert_console_output_ordered(
      'internal-common.h.h',
      '  internal-common.f.f',
      targets=[self.target('common/h')]
    )

  def test_jvm_app2(self):
    self.assert_console_output_ordered(
      'internal-common.i.i',
      '  internal-common.g.g',
      '    internal-common.f.f',
      targets=[self.target('common/i')]
    )

  def test_overlaps_one(self):
    self.assert_console_output_ordered(
      'internal-overlaps.one',
      '  internal-common.h.h',
      '    internal-common.f.f',
      '  internal-common.i.i',
      '    internal-common.g.g',
      '      *internal-common.f.f',
      targets=[self.target('overlaps:one')]
    )

  def test_overlaps_two(self):
    self.assert_console_output_ordered(
      'internal-overlaps.two',
      '  internal-overlaps.one',
      '    internal-common.h.h',
      '      internal-common.f.f',
      '    internal-common.i.i',
      '      internal-common.g.g',
      '        *internal-common.f.f',
      targets=[self.target('overlaps:two')]
    )

  def test_overlaps_two_minimal(self):
    self.assert_console_output_ordered(
      'internal-overlaps.two',
      '  internal-overlaps.one',
      '    internal-common.h.h',
      '      internal-common.f.f',
      '    internal-common.i.i',
      '      internal-common.g.g',
      targets=[self.target('overlaps:two')],
      args=['--test-minimal']
    )

  def test_multi(self):
    self.assert_console_output_ordered(
      'internal-common.g.g',
      '  internal-common.f.f',
      'internal-common.h.h',
      '  internal-common.f.f',
      'internal-common.i.i',
      '  internal-common.g.g',
      '    internal-common.f.f',
      targets=[self.target('common/g'), self.target('common/h'), self.target('common/i')]
    )

  def test_resources(self):
    self.assert_console_output_ordered(
      'internal-src.java.a.a_java',
      '  internal-resources.a.a_resources',
      targets=[self.target('src/java/a:a_java')]
    )

  def test_resources_dep(self):
    self.assert_console_output_ordered(
      'internal-src.java.a.a_dep',
      '  internal-src.java.a.a_java',
      '    internal-resources.a.a_resources',
      targets=[self.target('src/java/a:a_dep')]
    )

  def test_intermediate_dep(self):
    self.assert_console_output_ordered(
      'internal-src.java.b.b_java',
      '  internal-src.java.b.b_dep',
      '    internal-src.java.b.b_lib',
      targets=[self.target('src/java/b:b_java')]
    )


class ProjectInfoTest(ConsoleTaskTest):
  @classmethod
  def task_type(cls):
    return Depmap

  def setUp(self):
    super(ProjectInfoTest, self).setUp()

    self.make_target(
      'project_info:first',
      target_type=JarLibrary,
    )

    jar_lib = self.make_target(
      'project_info:jar_lib',
      target_type=JarLibrary,
      jars=[JarDependency('org.apache', 'apache-jar', '12.12.2012')],
    )

    self.make_target(
      'project_info:java_lib',
      target_type=JavaLibrary,
      sources=['com/foo/Bar.java', 'com/foo/Baz.java'],
    )

    self.make_target(
      'project_info:third',
      target_type=ScalaLibrary,
      dependencies=[jar_lib],
      java_sources=['project_info:java_lib'],
    )

    self.make_target(
      'project_info:jvm_app',
      target_type=JvmApp,
      dependencies=[jar_lib],
    )

    self.make_target(
      'project_info:jvm_target',
      target_type=JvmTarget,
      dependencies=[jar_lib],
      sources=['this/is/a/source/Foo.scala', 'this/is/a/source/Bar.scala'],
    )

    test_resource = self.make_target(
      'project_info:test_resource',
      target_type=Resources,
      sources=['y_resource', 'z_resource'],
    )

    self.make_target(
      'project_info:java_test',
      target_type=JavaTests,
<<<<<<< HEAD
      dependencies=[jar_lib],
      sources=['this/is/a/test/source/FooTest.scala']
=======
      dependencies=[second],
      sources=['this/is/a/test/source/FooTest.scala'],
      resources=[test_resource],
>>>>>>> c196ac78
    )

    jvm_binary = self.make_target(
      'project_info:jvm_binary',
      target_type=JvmBinary,
      dependencies=[jar_lib],
    )

    self.make_target(
      'project_info:top_dependency',
      target_type=Dependencies,
      dependencies=[jvm_binary],
    )

    src_resource = self.make_target(
      'project_info:resource',
      target_type=Resources,
      sources=['a_resource', 'b_resource'],
    )

    self.make_target(
        'project_info:target_type',
        target_type=ScalaLibrary,
        dependencies=[jvm_binary],
        resources=[src_resource],
    )

  def test_without_dependencies(self):
    result = get_json(self.execute_console_task(
      args=['--test-project-info'],
      targets=[self.target('project_info:first')]
    ))
    self.assertEqual({}, result['libraries'])

  def test_with_dependencies(self):
    result = get_json(self.execute_console_task(
      args=['--test-project-info'],
      targets=[self.target('project_info:third')]
    ))
<<<<<<< HEAD
    self.assertEqual(['org.apache:apache-jar:12.12.2012'], result['targets']['project_info:third']['libraries'])
    self.assertEqual(1, len(result['targets']['project_info:third']['roots']))
    self.assertEqual(
      'com.foo',
      result['targets']['project_info:third']['roots'][0]['package_prefix']
    )
=======
    self.assertEqual(['org.apache:apache-jar:12.12.2012'],
                     result['targets']['project_info:third']['libraries'])
>>>>>>> c196ac78

  def test_jvm_app(self):
    result = get_json(self.execute_console_task(
      args=['--test-project-info'],
      targets=[self.target('project_info:jvm_app')]
    ))
    self.assertEqual(['org.apache:apache-jar:12.12.2012'],
                     result['targets']['project_info:jvm_app']['libraries'])

  def test_jvm_target(self):
    result = get_json(self.execute_console_task(
      args=['--test-project-info'],
      targets=[self.target('project_info:jvm_target')]
    ))
    self.assertIn('/this/is/a',
                  result['targets']['project_info:jvm_target']['roots'][0]['source_root'])
    self.assertEqual('this.is.a.source',
                     result['targets']['project_info:jvm_target']['roots'][0]['package_prefix'])
    self.assertEqual(['org.apache:apache-jar:12.12.2012'],
                     result['targets']['project_info:jvm_target']['libraries'])

  def test_java_test(self):
    result = get_json(self.execute_console_task(
      args=['--test-project-info'],
      targets=[self.target('project_info:java_test')]
    ))
    self.assertEqual('TEST', result['targets']['project_info:java_test']['target_type'])
    self.assertEqual(['org.apache:apache-jar:12.12.2012'],
                     result['targets']['project_info:java_test']['libraries'])
    self.assertEqual('TEST_RESOURCE',
                     result['targets']['project_info:test_resource']['target_type'])

  def test_jvm_binary(self):
    result = get_json(self.execute_console_task(
      args=['--test-project-info'],
      targets=[self.target('project_info:jvm_binary')]
    ))
    self.assertEqual(['org.apache:apache-jar:12.12.2012'],
                     result['targets']['project_info:jvm_binary']['libraries'])

  def test_top_dependency(self):
    result = get_json(self.execute_console_task(
      args=['--test-project-info'],
      targets=[self.target('project_info:top_dependency')]
    ))
    self.assertEqual([], result['targets']['project_info:top_dependency']['libraries'])
    self.assertEqual(['project_info:jvm_binary'],
                     result['targets']['project_info:top_dependency']['targets'])

  def test_format_flag(self):
    result = self.execute_console_task(
      args=['--test-project-info', '--test-project-info-formatted'],
      targets=[self.target('project_info:third')]
    )
    # confirms only one line of output, which is what -format should produce
    self.assertEqual(1, len(result))

  def test_target_types(self):
    result = get_json(self.execute_console_task(
      args=['--test-project-info'],
      targets=[self.target('project_info:target_type')]
    ))
    self.assertEqual('SOURCE',
                     result['targets']['project_info:target_type']['target_type'])
    self.assertEqual('RESOURCE', result['targets']['project_info:resource']['target_type'])


def get_json(lines):
  return json.loads(''.join(lines))<|MERGE_RESOLUTION|>--- conflicted
+++ resolved
@@ -318,14 +318,9 @@
     self.make_target(
       'project_info:java_test',
       target_type=JavaTests,
-<<<<<<< HEAD
       dependencies=[jar_lib],
-      sources=['this/is/a/test/source/FooTest.scala']
-=======
-      dependencies=[second],
       sources=['this/is/a/test/source/FooTest.scala'],
       resources=[test_resource],
->>>>>>> c196ac78
     )
 
     jvm_binary = self.make_target(
@@ -365,17 +360,14 @@
       args=['--test-project-info'],
       targets=[self.target('project_info:third')]
     ))
-<<<<<<< HEAD
     self.assertEqual(['org.apache:apache-jar:12.12.2012'], result['targets']['project_info:third']['libraries'])
     self.assertEqual(1, len(result['targets']['project_info:third']['roots']))
     self.assertEqual(
       'com.foo',
       result['targets']['project_info:third']['roots'][0]['package_prefix']
     )
-=======
     self.assertEqual(['org.apache:apache-jar:12.12.2012'],
                      result['targets']['project_info:third']['libraries'])
->>>>>>> c196ac78
 
   def test_jvm_app(self):
     result = get_json(self.execute_console_task(
