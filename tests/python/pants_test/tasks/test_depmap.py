# coding=utf-8
# Copyright 2014 Pants project contributors (see CONTRIBUTORS.md).
# Licensed under the Apache License, Version 2.0 (see LICENSE).

from __future__ import (nested_scopes, generators, division, absolute_import, with_statement,
                        print_function, unicode_literals)
import json
import os
from textwrap import dedent

from pants.backend.core.register import build_file_aliases as register_core
from pants.backend.core.targets.dependencies import Dependencies
from pants.backend.core.targets.resources import Resources
from pants.backend.jvm.register import build_file_aliases as register_jvm
from pants.backend.jvm.targets.jar_dependency import JarDependency
from pants.backend.jvm.targets.jar_library import JarLibrary
from pants.backend.jvm.targets.java_library import JavaLibrary
from pants.backend.jvm.targets.java_tests import JavaTests
from pants.backend.jvm.targets.jvm_binary import JvmApp, JvmBinary
from pants.backend.jvm.targets.jvm_target import JvmTarget
from pants.backend.jvm.targets.scala_library import ScalaLibrary
from pants.backend.jvm.tasks.depmap import Depmap
from pants.backend.python.register import build_file_aliases as register_python
from pants.base.exceptions import TaskError
from pants_test.tasks.test_base import ConsoleTaskTest


class BaseDepmapTest(ConsoleTaskTest):
  @classmethod
  def task_type(cls):
    return Depmap


class DepmapTest(BaseDepmapTest):
  @property
  def alias_groups(self):
    return register_core().merge(register_jvm()).merge(register_python())

  def setUp(self):
    super(DepmapTest, self).setUp()

    def add_to_build_file(path, name, type, deps=(), **kwargs):
      self.add_to_build_file(path, dedent('''
          %(type)s(name='%(name)s',
            dependencies=[%(deps)s],
            %(extra)s
          )
          ''' % dict(
        type=type,
        name=name,
        deps=','.join("pants('%s')" % dep for dep in list(deps)),
        extra=('' if not kwargs else ', '.join('%s=%r' % (k, v) for k, v in kwargs.items()))
      )))

    def create_python_binary_target(path, name, entry_point, type, deps=()):
      self.add_to_build_file(path, dedent('''
          %(type)s(name='%(name)s',
            entry_point='%(entry_point)s',
            dependencies=[%(deps)s]
          )
          ''' % dict(
        type=type,
        entry_point=entry_point,
        name=name,
        deps=','.join("pants('%s')" % dep for dep in list(deps)))
      ))

    def create_jvm_app(path, name, type, binary, deps=()):
      self.add_to_build_file(path, dedent('''
          %(type)s(name='%(name)s',
            dependencies=[pants('%(binary)s')],
            bundles=%(deps)s
          )
          ''' % dict(
        type=type,
        name=name,
        binary=binary,
        deps=deps)
      ))

    add_to_build_file('common/a', 'a', 'target')
    add_to_build_file('common/b', 'b', 'jar_library')
    self.add_to_build_file('common/c', dedent('''
      java_library(name='c',
        sources=[],
      )
    '''))
    add_to_build_file('common/d', 'd', 'python_library')
    create_python_binary_target('common/e', 'e', 'common.e.entry', 'python_binary')
    add_to_build_file('common/f', 'f', 'jvm_binary')
    add_to_build_file('common/g', 'g', 'jvm_binary', deps=['common/f:f'])
    self.create_dir('common/h')
    self.create_file('common/h/common.f')
    create_jvm_app('common/h', 'h', 'jvm_app', 'common/f:f', "bundle().add('common.f')")
    self.create_dir('common/i')
    self.create_file('common/i/common.g')
    create_jvm_app('common/i', 'i', 'jvm_app', 'common/g:g', "bundle().add('common.g')")
    add_to_build_file('overlaps', 'one', 'jvm_binary', deps=['common/h', 'common/i'])
    self.add_to_build_file('overlaps', dedent('''
      java_library(name='two',
        dependencies=[pants('overlaps:one')],
        sources=[],
      )
    '''))
    self.add_to_build_file('resources/a', dedent('''
      resources(
        name='a_resources',
        sources=['a.resource']
      )
    '''))
    self.add_to_build_file('src/java/a', dedent('''
      java_library(
        name='a_java',
        resources=[pants('resources/a:a_resources')]
      )
    '''))
    self.add_to_build_file('src/java/a', dedent('''
      target(
        name='a_dep',
        dependencies=[pants(':a_java')]
      )
    '''))

    self.add_to_build_file('src/java/b', dedent('''
      java_library(
        name='b_java',
        dependencies=[':b_dep']
      )
      target(
        name='b_dep',
        dependencies=[':b_lib']
      )
      java_library(
        name='b_lib',
        sources=[],
      )
    '''))

  def test_empty(self):
    self.assert_console_output_ordered(
      'internal-common.a.a',
      targets=[self.target('common/a')]
    )

  def test_jar_library(self):
    self.assert_console_output_ordered(
      'internal-common.b.b',
      targets=[self.target('common/b')],
    )

  def test_java_library(self):
    self.assert_console_output_ordered(
      'internal-common.c.c',
      targets=[self.target('common/c')]
    )

  def test_python_library(self):
    self.assert_console_raises(
      TaskError,
      targets=[self.target('common/d')]
    )

  def test_python_binary(self):
    self.assert_console_raises(
      TaskError,
      targets=[self.target('common/e')]
    )

  def test_jvm_binary1(self):
    self.assert_console_output_ordered(
      'internal-common.f.f',
      targets=[self.target('common/f')]
    )

  def test_jvm_binary2(self):
    self.assert_console_output_ordered(
      'internal-common.g.g',
      '  internal-common.f.f',
      targets=[self.target('common/g')]
    )

  def test_jvm_app1(self):
    self.assert_console_output_ordered(
      'internal-common.h.h',
      '  internal-common.f.f',
      targets=[self.target('common/h')]
    )

  def test_jvm_app2(self):
    self.assert_console_output_ordered(
      'internal-common.i.i',
      '  internal-common.g.g',
      '    internal-common.f.f',
      targets=[self.target('common/i')]
    )

  def test_overlaps_one(self):
    self.assert_console_output_ordered(
      'internal-overlaps.one',
      '  internal-common.h.h',
      '    internal-common.f.f',
      '  internal-common.i.i',
      '    internal-common.g.g',
      '      *internal-common.f.f',
      targets=[self.target('overlaps:one')]
    )

  def test_overlaps_two(self):
    self.assert_console_output_ordered(
      'internal-overlaps.two',
      '  internal-overlaps.one',
      '    internal-common.h.h',
      '      internal-common.f.f',
      '    internal-common.i.i',
      '      internal-common.g.g',
      '        *internal-common.f.f',
      targets=[self.target('overlaps:two')]
    )

  def test_overlaps_two_minimal(self):
    self.assert_console_output_ordered(
      'internal-overlaps.two',
      '  internal-overlaps.one',
      '    internal-common.h.h',
      '      internal-common.f.f',
      '    internal-common.i.i',
      '      internal-common.g.g',
      targets=[self.target('overlaps:two')],
      args=['--test-minimal']
    )

  def test_multi(self):
    self.assert_console_output_ordered(
      'internal-common.g.g',
      '  internal-common.f.f',
      'internal-common.h.h',
      '  internal-common.f.f',
      'internal-common.i.i',
      '  internal-common.g.g',
      '    internal-common.f.f',
      targets=[self.target('common/g'), self.target('common/h'), self.target('common/i')]
    )

  def test_resources(self):
    self.assert_console_output_ordered(
      'internal-src.java.a.a_java',
      '  internal-resources.a.a_resources',
      targets=[self.target('src/java/a:a_java')]
    )

  def test_resources_dep(self):
    self.assert_console_output_ordered(
      'internal-src.java.a.a_dep',
      '  internal-src.java.a.a_java',
      '    internal-resources.a.a_resources',
      targets=[self.target('src/java/a:a_dep')]
    )

  def test_intermediate_dep(self):
    self.assert_console_output_ordered(
      'internal-src.java.b.b_java',
      '  internal-src.java.b.b_dep',
      '    internal-src.java.b.b_lib',
      targets=[self.target('src/java/b:b_java')]
    )


class ProjectInfoTest(ConsoleTaskTest):
  @classmethod
  def task_type(cls):
    return Depmap

  def setUp(self):
    super(ProjectInfoTest, self).setUp()

    self.make_target(
      'project_info:first',
      target_type=JarLibrary,
    )

    jar_lib = self.make_target(
      'project_info:jar_lib',
      target_type=JarLibrary,
      jars=[JarDependency('org.apache', 'apache-jar', '12.12.2012')],
    )

    self.make_target(
      'java/project_info:java_lib',
      target_type=JavaLibrary,
      sources=['com/foo/Bar.java', 'com/foo/Baz.java'],
    )

    self.make_target(
      'project_info:third',
      target_type=ScalaLibrary,
      dependencies=[jar_lib],
      java_sources=['java/project_info:java_lib'],
      sources=['com/foo/Bar.scala', 'com/foo/Baz.scala'],
    )

    self.make_target(
      'project_info:jvm_app',
      target_type=JvmApp,
      dependencies=[jar_lib],
    )

    self.make_target(
      'project_info:jvm_target',
      target_type=JvmTarget,
      dependencies=[jar_lib],
      sources=['this/is/a/source/Foo.scala', 'this/is/a/source/Bar.scala'],
    )

    test_resource = self.make_target(
      'project_info:test_resource',
      target_type=Resources,
      sources=['y_resource', 'z_resource'],
    )

    self.make_target(
      'project_info:java_test',
      target_type=JavaTests,
      dependencies=[jar_lib],
      sources=['this/is/a/test/source/FooTest.scala'],
      resources=[test_resource],
    )

    jvm_binary = self.make_target(
      'project_info:jvm_binary',
      target_type=JvmBinary,
      dependencies=[jar_lib],
    )

    self.make_target(
      'project_info:top_dependency',
      target_type=Dependencies,
      dependencies=[jvm_binary],
    )

    src_resource = self.make_target(
      'project_info:resource',
      target_type=Resources,
      sources=['a_resource', 'b_resource'],
    )

    self.make_target(
        'project_info:target_type',
        target_type=ScalaLibrary,
        dependencies=[jvm_binary],
        resources=[src_resource],
    )

  def test_without_dependencies(self):
    result = get_json(self.execute_console_task(
      args=['--test-project-info'],
      targets=[self.target('project_info:first')]
    ))
    self.assertEqual({}, result['libraries'])

  def test_with_dependencies(self):
    result = get_json(self.execute_console_task(
      args=['--test-project-info'],
      targets=[self.target('project_info:third')]
    ))
<<<<<<< HEAD
    self.assertEqual(['org.apache:apache-jar:12.12.2012'], result['targets']['project_info:third']['libraries'])
    self.assertEqual(2, len(result['targets']['project_info:third']['roots']))
    self.assertEqual(
      'com.foo',
      result['targets']['project_info:third']['roots'][0]['package_prefix']
    )
    self.assertEqual(
      'com.foo',
      result['targets']['project_info:third']['roots'][1]['package_prefix']
    )
    self.assertEqual(
      [
        '%s/java/project_info/com/foo' % self.build_root,
        '%s/project_info/com/foo' % self.build_root
      ],
      sorted([
        result['targets']['project_info:third']['roots'][0]['source_root'],
        result['targets']['project_info:third']['roots'][1]['source_root']
      ])
    )
=======
    self.assertEqual(['org.apache:apache-jar:12.12.2012'],
                     result['targets']['project_info:third']['libraries'])
    self.assertEqual(1, len(result['targets']['project_info:third']['roots']))
    self.assertEqual('com.foo',
                     result['targets']['project_info:third']['roots'][0]['package_prefix'])
>>>>>>> a470f133
    self.assertEqual(['org.apache:apache-jar:12.12.2012'],
                     result['targets']['project_info:third']['libraries'])

  def test_jvm_app(self):
    result = get_json(self.execute_console_task(
      args=['--test-project-info'],
      targets=[self.target('project_info:jvm_app')]
    ))
    self.assertEqual(['org.apache:apache-jar:12.12.2012'],
                     result['targets']['project_info:jvm_app']['libraries'])

  def test_jvm_target(self):
    result = get_json(self.execute_console_task(
      args=['--test-project-info'],
      targets=[self.target('project_info:jvm_target')]
    ))
    self.assertIn('/this/is/a',
                  result['targets']['project_info:jvm_target']['roots'][0]['source_root'])
    self.assertEqual('this.is.a.source',
                     result['targets']['project_info:jvm_target']['roots'][0]['package_prefix'])
    self.assertEqual(['org.apache:apache-jar:12.12.2012'],
                     result['targets']['project_info:jvm_target']['libraries'])

  def test_java_test(self):
    result = get_json(self.execute_console_task(
      args=['--test-project-info'],
      targets=[self.target('project_info:java_test')]
    ))
    self.assertEqual('TEST', result['targets']['project_info:java_test']['target_type'])
    self.assertEqual(['org.apache:apache-jar:12.12.2012'],
                     result['targets']['project_info:java_test']['libraries'])
    self.assertEqual('TEST_RESOURCE',
                     result['targets']['project_info:test_resource']['target_type'])

  def test_jvm_binary(self):
    result = get_json(self.execute_console_task(
      args=['--test-project-info'],
      targets=[self.target('project_info:jvm_binary')]
    ))
    self.assertEqual(['org.apache:apache-jar:12.12.2012'],
                     result['targets']['project_info:jvm_binary']['libraries'])

  def test_top_dependency(self):
    result = get_json(self.execute_console_task(
      args=['--test-project-info'],
      targets=[self.target('project_info:top_dependency')]
    ))
    self.assertEqual([], result['targets']['project_info:top_dependency']['libraries'])
    self.assertEqual(['project_info:jvm_binary'],
                     result['targets']['project_info:top_dependency']['targets'])

  def test_format_flag(self):
    result = self.execute_console_task(
      args=['--test-project-info', '--test-project-info-formatted'],
      targets=[self.target('project_info:third')]
    )
    # confirms only one line of output, which is what -format should produce
    self.assertEqual(1, len(result))

  def test_target_types(self):
    result = get_json(self.execute_console_task(
      args=['--test-project-info'],
      targets=[self.target('project_info:target_type')]
    ))
    self.assertEqual('SOURCE',
                     result['targets']['project_info:target_type']['target_type'])
    self.assertEqual('RESOURCE', result['targets']['project_info:resource']['target_type'])

  def test_output_file(self):
    outfile = os.path.join(self.build_root, '.pants.d', 'test')
    self.execute_console_task(args=['--test-project-info', '--test-output-file=%s' % outfile],
                              targets=[self.target('project_info:target_type')])
    self.assertTrue(os.path.exists(outfile))

  def test_output_file_error(self):
    with self.assertRaises(TaskError):
      self.execute_console_task(args=['--test-project-info',
                                      '--test-output-file=%s' % self.build_root],
                                targets=[self.target('project_info:target_type')])


def get_json(lines):
  return json.loads(''.join(lines))<|MERGE_RESOLUTION|>--- conflicted
+++ resolved
@@ -362,7 +362,6 @@
       args=['--test-project-info'],
       targets=[self.target('project_info:third')]
     ))
-<<<<<<< HEAD
     self.assertEqual(['org.apache:apache-jar:12.12.2012'], result['targets']['project_info:third']['libraries'])
     self.assertEqual(2, len(result['targets']['project_info:third']['roots']))
     self.assertEqual(
@@ -383,13 +382,6 @@
         result['targets']['project_info:third']['roots'][1]['source_root']
       ])
     )
-=======
-    self.assertEqual(['org.apache:apache-jar:12.12.2012'],
-                     result['targets']['project_info:third']['libraries'])
-    self.assertEqual(1, len(result['targets']['project_info:third']['roots']))
-    self.assertEqual('com.foo',
-                     result['targets']['project_info:third']['roots'][0]['package_prefix'])
->>>>>>> a470f133
     self.assertEqual(['org.apache:apache-jar:12.12.2012'],
                      result['targets']['project_info:third']['libraries'])
 
