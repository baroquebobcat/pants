--- conflicted
+++ resolved
@@ -325,14 +325,8 @@
     project_tree = 'Let us pretend that this is a ProjectTree!'
     tasks = create_graph_tasks(address_mapper, symbol_table_cls) + create_fs_tasks(project_tree)
 
-<<<<<<< HEAD
-    rule_index = RuleIndex.create(tasks, intrinsics)
+    rule_index = RuleIndex.create(tasks, tuple())
     root_subject_types = {Address,
-=======
-    rule_index = RuleIndex.create(tasks, intrinsic_entries=[])
-    graphmaker = GraphMaker(rule_index,
-      root_subject_types={Address,
->>>>>>> f60a46da
                           PathGlobs,
                           SingleAddress,
                           SiblingAddresses,
@@ -344,7 +338,6 @@
     print(fullgraph_str)
     print('/---diagnostic------')
 
-<<<<<<< HEAD
     in_root_rules = False
     in_all_rules = False
     all_rules = []
@@ -363,19 +356,8 @@
       else:
         pass
 
-    self.assertEquals(44, len(all_rules))
-    self.assertEquals(60, len(root_rule_lines)) # 2 lines per entry
-=======
-
-    # Assert that all of the rules specified the various task fns are present
-    declared_rules = rule_index.all_rules()
-    rules_remaining_in_graph_strs = set(str(r.rule) for r in fullgraph.rule_dependencies.keys())
-
-    declared_rule_strings = set(str(r) for r in declared_rules)
-    self.assertEquals(declared_rule_strings,
-      rules_remaining_in_graph_strs
-    )
->>>>>>> f60a46da
+    self.assertEquals(31, len(all_rules))
+    self.assertEquals(56, len(root_rule_lines)) # 2 lines per entry
 
   def test_smallest_full_test_multiple_root_subject_types(self):
     rules = [
@@ -831,7 +813,12 @@
 
   def create_scheduler(self, root_subject_types, rule_index):
     native = Native.Factory.global_instance().create()
-    scheduler = WrappedNativeScheduler(native, rule_index, root_subject_types)
+    scheduler = WrappedNativeScheduler(
+      native=native,
+      build_root='/tmp',
+      ignore_patterns=tuple(),
+      rule_index=rule_index,
+      root_subject_types=root_subject_types)
     return scheduler
 
   def create_full_graph(self, root_subject_types, rule_index):
