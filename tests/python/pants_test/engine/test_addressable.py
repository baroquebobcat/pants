--- conflicted
+++ resolved
@@ -84,11 +84,7 @@
     self.assertEquals("Exactly(B)", repr(exactly_b))
 
     exactly_multiple = Exactly(self.A, self.B)
-<<<<<<< HEAD
-    self.assertEquals("=A, B", str(exactly_multiple))
-=======
     self.assertEquals("=(A, B)", str(exactly_multiple))
->>>>>>> d30cca1e
     self.assertEquals("Exactly(A, B)", repr(exactly_multiple))
 
 
