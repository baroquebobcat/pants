--- conflicted
+++ resolved
@@ -109,69 +109,6 @@
             let timeout: Duration = Duration::new(4, 0);
 
             future::loop_fn(operation, move |operation| {
-<<<<<<< HEAD
-              match extract_execute_response(operation) {
-                Ok(value) => {
-                  return future::ok(future::Loop::Break(value)).to_boxed()
-                      as BoxFuture<_, _>
-                },
-                Err(ExecutionError::Fatal(err)) => {
-                  future::err(err).to_boxed() as BoxFuture<_, _>
-                },
-                Err(ExecutionError::MissingDigests(missing_digests)) => {
-                  debug!(
-                    "Server reported missing digests; trying to upload: {:?}",
-                    missing_digests
-                  );
-                  let execute_request = execute_request.clone();
-                  let execution_client2 = execution_client2.clone();
-                  store.ensure_remote_has_recursive(missing_digests)
-                      .and_then(move |()| {
-                        map_grpc_result(
-                          execution_client2.execute(
-                            &execute_request.clone()
-                          )
-                        )
-                      })
-                      .map(|operation| future::Loop::Continue(operation))
-                      .to_boxed()
-                },
-                Err(ExecutionError::NotFinished(operation_name)) => {
-                  let mut operation_request =
-                    bazel_protos::operations::GetOperationRequest::new();
-                  operation_request.set_name(operation_name);
-                  let grpc_result = map_grpc_result(
-                    operations_client.get_operation(&operation_request)
-                  );
-                  match grpc_result {
-                    Ok(operation) => {
-                      match start_time.elapsed() {
-                        Ok(elapsed) => {
-                          if elapsed > timeout {
-                          // TODO: note what timed out. Options might include
-                          // the op name, exec digest and a friendly name like zinc-compile
-                            future::err(
-                              format!(
-                                "Exceeded time out of {:?} with {:?}",
-                                timeout,
-                                elapsed)).to_boxed() as BoxFuture<_, _>
-                          } else {
-                            future::ok(future::Loop::Continue(operation)).to_boxed()
-                          }
-                        },
-                        Err(err) => future::err(
-                            format!("Something weird happened with time {:?}", err)
-                          ).to_boxed() as BoxFuture<_, _>,
-                      }
-                    },
-                    Err(err) => future::err(err).to_boxed() as BoxFuture<_, _>,
-                  }
-                },
-              }
-            })
-        }).to_boxed()
-=======
-
               let execute_request = execute_request.clone();
               let execution_client2 = execution_client2.clone();
               let store = store.clone();
@@ -208,15 +145,34 @@
                         let grpc_result = map_grpc_result(
                           operations_client.get_operation(&operation_request)
                         );
-                        future::ok(
-                          future::Loop::Continue(
-                            try_future!(grpc_result))).to_boxed() as BoxFuture<_, _>
+                        match grpc_result {
+                          Ok(operation) => {
+                            match start_time.elapsed() {
+                              Ok(elapsed) => {
+                                if elapsed > timeout {
+                                // TODO: note what timed out. Options might include
+                                // the op name, exec digest and a friendly name like zinc-compile
+                                  future::err(
+                                    format!(
+                                      "Exceeded time out of {:?} with {:?}",
+                                      timeout,
+                                      elapsed)).to_boxed() as BoxFuture<_, _>
+                                } else {
+                                  future::ok(future::Loop::Continue(operation)).to_boxed()
+                                }
+                              },
+                              Err(err) => future::err(
+                                  format!("Something weird happened with time {:?}", err)
+                                ).to_boxed() as BoxFuture<_, _>,
+                            }
+                          },
+                          Err(err) => future::err(err).to_boxed() as BoxFuture<_, _>,
+                        }
                       },
                     }
                   })
               })
             }).to_boxed()
->>>>>>> a93b45c6
       }
       Err(err) => future::err(err).to_boxed(),
     }
@@ -923,16 +879,12 @@
       TestDirectory::containing_roland().digest(),
     ];
 
-<<<<<<< HEAD
-    let (operation, _duration) = make_precondition_failure_operation(missing);
-=======
     let missing = missing_files
       .iter()
       .map(missing_preconditionfailure_violation)
       .collect();
 
-    let operation = make_precondition_failure_operation(missing);
->>>>>>> a93b45c6
+    let (operation, _duration) = make_precondition_failure_operation(missing);
 
     assert_eq!(
       extract_execute_response(operation),
