--- conflicted
+++ resolved
@@ -131,13 +131,8 @@
               execute_request, command
             );
 
-<<<<<<< HEAD
-            map_grpc_result(execution_client.execute(&execute_request))
+            map_grpc_result(execution_client.get().execute(&execute_request))
               .map(|result| (Arc::new(execute_request), result))
-=======
-            map_grpc_result(execution_client.get().execute(&execute_request))
-                .map(|result| (Arc::new(execute_request), result))
->>>>>>> 4757f967
           })
           .and_then(move |(execute_request, operation)| {
             let start_time = SystemTime::now();
@@ -174,8 +169,6 @@
                             // Reset `iter_num` on `MissingDigests`
                             .map(|operation| future::Loop::Continue((operation, 0)))
                             .to_boxed()
-<<<<<<< HEAD
-=======
                       },
                       ExecutionError::NotFinished(operation_name) => {
                         let mut operation_request =
@@ -188,69 +181,45 @@
 
                         let grpc_result = map_grpc_result(
                     operations_client.get().get_operation(&operation_request));
-
-                        Delay::new(Duration::from_millis(backoff_period))
-                          .map_err(move |e| format!(
-                            "Future-Delay errored at operation result polling for {}: {}",
-                              operation_name, e))
-                            .and_then(move |_| {
-                              future::ok(
-                             future::Loop::Continue(
-                                  (try_future!(grpc_result), iter_num + 1))).to_boxed()
-                            }).to_boxed()
-                      },
->>>>>>> 4757f967
-                    }
-                    ExecutionError::NotFinished(operation_name) => {
-                      let mut operation_request =
-                        bazel_protos::operations::GetOperationRequest::new();
-                      operation_request.set_name(operation_name.clone());
-
-                      let backoff_period = min(
-                        CommandRunner::BACKOFF_MAX_WAIT_MILLIS,
-                        (1 + iter_num) * CommandRunner::BACKOFF_INCR_WAIT_MILLIS,
-                      );
-
-                      let grpc_result =
-                        map_grpc_result(operations_client.get_operation(&operation_request));
-
-                      // take the grpc result and cancel the op if too much time has passed.
-                      match grpc_result {
-                        Ok(operation) => {
-                          match start_time.elapsed() {
-                            Ok(elapsed) => {
-                              if elapsed > timeout {
-                                // TODO: note what timed out. Options might include
-                                // the op name, exec digest and a friendly name like zinc-compile
-                                future::err(format!(
-                                  "Exceeded time out of {:?} with {:?} for {}",
-                                  timeout, elapsed, operation_name
-                                )).to_boxed() as BoxFuture<_, _>
-                              } else {
-                                // maybe the delay here should be the min of remaining time and the backoff period
-                                Delay::new(Duration::from_millis(backoff_period))
-                                  .map_err(move |e| {
-                                    format!(
-                                      // could this message be better?
-                                      "Future-Delay errored at operation result polling for {}: {}",
-                                        operation_name, e)
-                                  })
-                                  .and_then(move |_| {
-                                    future::ok(future::Loop::Continue((operation, iter_num + 1)))
-                                      .to_boxed()
-                                  })
-                                  .to_boxed()
+                        // take the grpc result and cancel the op if too much time has passed.
+                        match grpc_result {
+                          Ok(operation) => {
+                            match start_time.elapsed() {
+                              Ok(elapsed) => {
+                                if elapsed > timeout {
+                                  // TODO: note what timed out. Options might include
+                                  // the op name, exec digest and a friendly name like zinc-compile
+                                  future::err(format!(
+                                    "Exceeded time out of {:?} with {:?} for {}",
+                                    timeout, elapsed, operation_name
+                                  )).to_boxed() as BoxFuture<_, _>
+                                } else {
+                                  // maybe the delay here should be the min of remaining time and the backoff period
+                                  Delay::new(Duration::from_millis(backoff_period))
+                                    .map_err(move |e| {
+                                      format!(
+                                        // could this message be better?
+                                        "Future-Delay errored at operation result polling for {}: {}",
+                                          operation_name, e)
+                                    })
+                                    .and_then(move |_| {
+                                      future::ok(future::Loop::Continue((operation, iter_num + 1)))
+                                        .to_boxed()
+                                    })
+                                    .to_boxed()
+
+                                }
+                              }
+                              Err(err) => {
+                                future::err(format!("Something weird happened with time {:?}", err))
+                                  .to_boxed() as BoxFuture<_, _>
                               }
                             }
-                            Err(err) => {
-                              future::err(format!("Something weird happened with time {:?}", err))
-                                .to_boxed() as BoxFuture<_, _>
-                            }
                           }
+                          Err(err) => future::err(err).to_boxed() as BoxFuture<_, _>,
                         }
-                        Err(err) => future::err(err).to_boxed() as BoxFuture<_, _>,
-                      }
-                    }
+
+                      },
                   }
                 })
             })
@@ -718,7 +687,7 @@
       ))
     };
 
-    let error_msg = run_command_remote(&mock_server.address(), execute_request)
+    let error_msg = run_command_remote(mock_server.address(), execute_request)
       .expect_err("Timeout did not cause failure.");
     assert_contains(&error_msg, "Exceeded time out");
   }
