--- conflicted
+++ resolved
@@ -16,7 +16,6 @@
 
 use super::{ExecuteProcessRequest, ExecuteProcessResult};
 use std::cmp::min;
-use std::time::Duration;
 
 #[derive(Clone)]
 pub struct CommandRunner {
@@ -98,50 +97,45 @@
     match execute_request_result {
       Ok((command, execute_request)) => {
         let command_runner = self.clone();
-        self.upload_command(&command, execute_request.get_action().get_command_digest().into())
+        self
+          .upload_command(
+            &command,
+            execute_request.get_action().get_command_digest().into(),
+          )
           .and_then(move |_| {
-            debug!("Executing remotely request: {:?} (command: {:?})", execute_request, command);
+            debug!(
+              "Executing remotely request: {:?} (command: {:?})",
+              execute_request, command
+            );
 
             map_grpc_result(execution_client.execute(&execute_request))
-                .map(|result| (Arc::new(execute_request), result))
+              .map(|result| (Arc::new(execute_request), result))
           })
-
-<<<<<<< HEAD
-          // TODO: Use some better looping-frequency strategy than a tight-loop:
-          // https://github.com/pantsbuild/pants/issues/5503
-
           .and_then(move |(execute_request, operation)| {
             let start_time = SystemTime::now();
             // TODO the timeout should be injected rather than local to here.
             let timeout: Duration = Duration::new(4, 0);
-=======
-          // TODO: Add a timeout of some kind.
-          // https://github.com/pantsbuild/pants/issues/5504
-
-          .and_then(move |(execute_request, operation)| {
+
             future::loop_fn((operation, 0), move |(operation, iter_num)| {
->>>>>>> 7f2fc978
-
-            future::loop_fn(operation, move |operation| {
+              //XXX future::loop_fn(operation, move |operation| {
               let execute_request = execute_request.clone();
               let execution_client2 = execution_client2.clone();
               let store = store.clone();
               let operations_client = operations_client.clone();
-              command_runner.extract_execute_response(operation)
-                  .map(|value|  future::Loop::Break(value))
-                  .or_else(move |value| {
-                    match value {
-                      ExecutionError::Fatal(err) => {
-                        future::err(err).to_boxed()
-                      },
-                      ExecutionError::MissingDigests(missing_digests) => {
-                        debug!(
+              command_runner
+                .extract_execute_response(operation)
+                .map(|value| future::Loop::Break(value))
+                .or_else(move |value| {
+                  match value {
+                    ExecutionError::Fatal(err) => future::err(err).to_boxed(),
+                    ExecutionError::MissingDigests(missing_digests) => {
+                      debug!(
                         "Server reported missing digests; trying to upload: {:?}",
                         missing_digests
-                        );
-                        let execute_request = execute_request.clone();
-                        let execution_client2 = execution_client2.clone();
-                        store.ensure_remote_has_recursive(missing_digests)
+                      );
+                      let execute_request = execute_request.clone();
+                      let execution_client2 = execution_client2.clone();
+                      store.ensure_remote_has_recursive(missing_digests)
                             .and_then(move |()| {
                               map_grpc_result(
                                 execution_client2.execute(
@@ -152,61 +146,62 @@
                             // Reset `iter_num` on `MissingDigests`
                             .map(|operation| future::Loop::Continue((operation, 0)))
                             .to_boxed()
-                      },
-                      ExecutionError::NotFinished(operation_name) => {
-                        let mut operation_request =
-                          bazel_protos::operations::GetOperationRequest::new();
-                        operation_request.set_name(operation_name.clone());
-
-                        let backoff_period = min(
-                      CommandRunner::BACKOFF_MAX_WAIT_MILLIS,
-                      (1 + iter_num) * CommandRunner::BACKOFF_INCR_WAIT_MILLIS);
-
-                        let grpc_result = map_grpc_result(
-<<<<<<< HEAD
-                          operations_client.get_operation(&operation_request)
-                        );
-                        match grpc_result {
-                          Ok(operation) => {
-                            match start_time.elapsed() {
-                              Ok(elapsed) => {
-                                if elapsed > timeout {
+                    }
+                    ExecutionError::NotFinished(operation_name) => {
+                      let mut operation_request =
+                        bazel_protos::operations::GetOperationRequest::new();
+                      operation_request.set_name(operation_name.clone());
+
+                      let backoff_period = min(
+                        CommandRunner::BACKOFF_MAX_WAIT_MILLIS,
+                        (1 + iter_num) * CommandRunner::BACKOFF_INCR_WAIT_MILLIS,
+                      );
+
+                      let grpc_result =
+                        map_grpc_result(operations_client.get_operation(&operation_request));
+
+                      // take the grpc result and cancel the op if too much time has passed.
+                      match grpc_result {
+                        Ok(operation) => {
+                          match start_time.elapsed() {
+                            Ok(elapsed) => {
+                              if elapsed > timeout {
                                 // TODO: note what timed out. Options might include
                                 // the op name, exec digest and a friendly name like zinc-compile
-                                  future::err(
+                                future::err(format!(
+                                  "Exceeded time out of {:?} with {:?} for {}",
+                                  timeout, elapsed, operation_name
+                                )).to_boxed() as BoxFuture<_, _>
+                              } else {
+                                // maybe the delay here should be the min of remaining time and the backoff period
+                                Delay::new(Duration::from_millis(backoff_period))
+                                  .map_err(move |e| {
                                     format!(
-                                      "Exceeded time out of {:?} with {:?}",
-                                      timeout,
-                                      elapsed)).to_boxed() as BoxFuture<_, _>
-                                } else {
-                                  future::ok(future::Loop::Continue(operation)).to_boxed()
-                                }
-                              },
-                              Err(err) => future::err(
-                                  format!("Something weird happened with time {:?}", err)
-                                ).to_boxed() as BoxFuture<_, _>,
+                                      // could this message be better?
+                                      "Future-Delay errored at operation result polling for {}: {}",
+                                        operation_name, e)
+                                  })
+                                  .and_then(move |_| {
+                                    future::ok(future::Loop::Continue((operation, iter_num + 1)))
+                                      .to_boxed()
+                                  })
+                                  .to_boxed()
+                              }
                             }
-                          },
-                          Err(err) => future::err(err).to_boxed() as BoxFuture<_, _>,
+                            Err(err) => {
+                              future::err(format!("Something weird happened with time {:?}", err))
+                                .to_boxed() as BoxFuture<_, _>
+                            }
+                          }
                         }
-=======
-                    operations_client.get_operation(&operation_request));
-
-                        Delay::new(Duration::from_millis(backoff_period))
-                          .map_err(move |e| format!(
-                            "Future-Delay errored at operation result polling for {}: {}",
-                              operation_name, e))
-                            .and_then(move |_| {
-                              future::ok(
-                             future::Loop::Continue(
-                                  (try_future!(grpc_result), iter_num + 1))).to_boxed()
-                            }).to_boxed()
->>>>>>> 7f2fc978
-                      },
+                        Err(err) => future::err(err).to_boxed() as BoxFuture<_, _>,
+                      }
                     }
-                  })
-              })
-            }).to_boxed()
+                  }
+                })
+            })
+          })
+          .to_boxed()
       }
       Err(err) => future::err(err).to_boxed(),
     }
@@ -501,8 +496,7 @@
   use std::collections::BTreeMap;
   use std::iter::{self, FromIterator};
   use std::sync::Arc;
-  use std::time::Duration;
-  use std::time::SystemTime;
+  use std::time::{Duration, SystemTime};
 
   #[derive(Debug, PartialEq)]
   enum StdoutType {
@@ -580,12 +574,14 @@
     let testdata = TestData::roland();
     let testdata_empty = TestData::empty();
     assert_eq!(
-      extract_execute_response(make_successful_operation(
-        &op_name,
-        StdoutType::Digest(testdata.digest()),
-        StderrType::Raw(testdata_empty.string()),
-        0,
-      )),
+      extract_execute_response(
+        make_successful_operation(
+          &op_name,
+          StdoutType::Digest(testdata.digest()),
+          StderrType::Raw(testdata_empty.string()),
+          0,
+        ).0
+      ),
       Ok(ExecuteProcessResult {
         stdout: testdata.bytes(),
         stderr: testdata_empty.bytes(),
@@ -600,12 +596,14 @@
     let testdata = TestData::roland();
     let testdata_empty = TestData::empty();
     assert_eq!(
-      extract_execute_response(make_successful_operation(
-        &op_name,
-        StdoutType::Raw(testdata_empty.string()),
-        StderrType::Digest(testdata.digest()),
-        0,
-      )),
+      extract_execute_response(
+        make_successful_operation(
+          &op_name,
+          StdoutType::Raw(testdata_empty.string()),
+          StderrType::Digest(testdata.digest()),
+          0,
+        ).0
+      ),
       Ok(ExecuteProcessResult {
         stdout: testdata_empty.bytes(),
         stderr: testdata.bytes(),
