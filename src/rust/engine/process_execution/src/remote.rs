--- conflicted
+++ resolved
@@ -76,31 +76,18 @@
               map_grpc_result(execution_client.get().execute(&execute_request))
                   .map(|result| (Arc::new(execute_request), result))
             })
-<<<<<<< HEAD
             .and_then(move |(execute_request, operation)| {
               let start_time = SystemTime::now();
 
               future::loop_fn((operation, 0), move |(operation, iter_num)| {
                 let req_description = req_description.clone();
-=======
-
-            // TODO: Add a timeout of some kind.
-            // https://github.com/pantsbuild/pants/issues/5504
-
-            .and_then(move |(execute_request, operation)| {
-              future::loop_fn((operation, 0), move |(operation, iter_num)| {
->>>>>>> 0aaf5380
 
                 let execute_request = execute_request.clone();
                 let execution_client2 = execution_client2.clone();
                 let store = store.clone();
                 let operations_client = operations_client.clone();
                 command_runner.extract_execute_response(operation)
-<<<<<<< HEAD
-                    .map(|value| future::Loop::Break(value))
-=======
                     .map(|value|  future::Loop::Break(value))
->>>>>>> 0aaf5380
                     .or_else(move |value| {
                       match value {
                         ExecutionError::Fatal(err) => {
@@ -134,7 +121,6 @@
                             CommandRunner::BACKOFF_MAX_WAIT_MILLIS,
                             (1 + iter_num) * CommandRunner::BACKOFF_INCR_WAIT_MILLIS);
 
-<<<<<<< HEAD
 
                           let grpc_result = map_grpc_result(
                             operations_client.get().get_operation(&operation_request));
@@ -143,6 +129,7 @@
 
                         // take the grpc result and cancel the op if too much time has passed.
                         let elapsed = try_future!(start_time.elapsed().map_err(|err| format!("Something weird happened with time {:?}", err)));
+
                         if elapsed > req_timeout {
                           future::err(format!(
                             "Exceeded time out of {:?} with {:?} for operation {}, {}",
@@ -153,33 +140,15 @@
                           Delay::new(Duration::from_millis(backoff_period))
                               .map_err(move |e| format!(
                                 "Future-Delay errored at operation result polling for {}, {}: {}",
-                                  operation_name, req_description, e))
+                                operation_name, req_description, e))
                               .and_then(move |_| {
                                 future::ok(
                                   future::Loop::Continue(
                                     (operation, iter_num + 1))).to_boxed()
                               }).to_boxed()
-                        }
-                      }
+                        }},
                     }
                   })
-=======
-                          let grpc_result = map_grpc_result(
-                            operations_client.get().get_operation(&operation_request));
-
-                          Delay::new(Duration::from_millis(backoff_period))
-                              .map_err(move |e| format!(
-                                "Future-Delay errored at operation result polling for {}: {}",
-                                operation_name, e))
-                              .and_then(move |_| {
-                                future::ok(
-                                  future::Loop::Continue(
-                                    (try_future!(grpc_result), iter_num + 1))).to_boxed()
-                              }).to_boxed()
-                        },
-                      }
-                    })
->>>>>>> 0aaf5380
               })
             }).to_boxed()
       }
