--- conflicted
+++ resolved
@@ -1,9 +1,6 @@
-<<<<<<< HEAD
-// Copyright 2016 Pants project contributors (see CONTRIBUTORS.md).
+// Copyright 2017 Pants project contributors (see CONTRIBUTORS.md).
 // Licensed under the Apache License, Version 2.0 (see LICENSE).
 
-use graph::{Entry, Graph};
-=======
 
 use std::sync::Arc;
 
@@ -11,7 +8,6 @@
 use futures::future;
 use futures_cpupool::CpuPool;
 
->>>>>>> c8dfeadb
 use core::{Field, Function, Key, TypeConstraint, TypeId, Value, Variants};
 use externs::Externs;
 use graph::{EntryId, Graph};
