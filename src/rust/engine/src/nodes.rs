--- conflicted
+++ resolved
@@ -494,27 +494,22 @@
     let digest = lift_digest(&externs::project_ignoring_type(&value, "input_files"))
       .map_err(|err| format!("Error parsing digest {}", err))?;
 
-<<<<<<< HEAD
     // todo fix
     let timeout_in_seconds = 4.0;
     let description = "argv".to_string();
-=======
+
     let output_files = externs::project_multi_strs(&value, "output_files")
       .into_iter()
       .map(|path: String| PathBuf::from(path))
       .collect();
->>>>>>> f3e703c5
 
     Ok(ExecuteProcess(process_execution::ExecuteProcessRequest {
       argv: externs::project_multi_strs(&value, "argv"),
       env: env,
       input_files: digest,
-<<<<<<< HEAD
+      output_files: output_files,
       timeout: Duration::from_millis((timeout_in_seconds * 1000.0) as u64),
       description: description,
-=======
-      output_files: output_files,
->>>>>>> f3e703c5
     }))
   }
 }
