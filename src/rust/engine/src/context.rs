--- conflicted
+++ resolved
@@ -105,25 +105,6 @@
     let mut pool = self.pool.write().unwrap();
     *pool = None;
   }
-<<<<<<< HEAD
-
-  /**
-   * Reinitializes a Core in a new process (basically, recreates its CpuPool).
-   */
-  pub fn post_fork(&self) {
-    // Reinitialize the VFS pool.
-    self.vfs.post_fork();
-    // And our own.
-    let mut pool = self.pool.write().unwrap();
-    *pool = Some(Core::create_pool());
-  }
-
-  pub fn task_end(&mut self) {
-    self.tasks.task_end();
-  }
-
-=======
->>>>>>> 3f490de2
 }
 
 #[derive(Clone)]
