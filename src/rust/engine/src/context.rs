// Copyright 2017 Pants project contributors (see CONTRIBUTORS.md).
// Licensed under the Apache License, Version 2.0 (see LICENSE).

use std::os::unix::ffi::OsStrExt;
use std::path::PathBuf;
use std::sync::{Arc, RwLock, RwLockReadGuard};

use futures_cpupool::{self, CpuPool};

<<<<<<< HEAD
use core::TypeId;
=======
use externs;
>>>>>>> 177deb90
use fs::{PosixFS, Snapshots};
use graph::{EntryId, Graph};
use rule_graph::RuleGraphContainer;
use tasks::Tasks;
use types::Types;

/**
 * The core context shared (via Arc) between the Scheduler and the Context objects of
 * all running Nodes.
 */
pub struct Core {
  pub graph: Graph,
  pub tasks: Tasks,
  pub rule_graph: RuleGraphContainer,
  pub types: Types,
  pub snapshots: Snapshots,
  pub vfs: PosixFS,
  // TODO: This is a second pool (relative to the VFS pool), upon which all work is
  // submitted. See https://github.com/pantsbuild/pants/issues/4298
  pool: RwLock<Option<CpuPool>>,
}

impl Core {
  pub fn new(
    mut tasks: Tasks,
    types: Types,
    build_root: PathBuf,
    ignore_patterns: Vec<String>,
    work_dir: PathBuf,
  ) -> Core {
    let mut snapshots_dir = work_dir.clone();
    snapshots_dir.push("snapshots");

    // TODO: Create the Snapshots directory, and then expose it as a singleton to python.
    //   see: https://github.com/pantsbuild/pants/issues/4397
    let snapshots =
      Snapshots::new(snapshots_dir)
        .unwrap_or_else(|e| {
          panic!("Could not initialize Snapshot directory: {:?}", e);
        });
    tasks.singleton_replace(
      externs::invoke_unsafe(
        &types.construct_snapshots,
        &vec![externs::store_bytes(snapshots.snapshot_path().as_os_str().as_bytes())],
      ),
      types.snapshots.clone(),
    );
    Core {
      graph: Graph::new(),
      tasks: tasks,
      types: types,
<<<<<<< HEAD
      rule_graph: RuleGraphContainer::new(),
      snapshots: Snapshots::new()
        .unwrap_or_else(|e| {
          panic!("Could not initialize Snapshot directory: {:?}", e);
        }),
=======
      snapshots: snapshots,
>>>>>>> 177deb90
      // FIXME: Errors in initialization should definitely be exposed as python
      // exceptions, rather than as panics.
      vfs:
        PosixFS::new(build_root, ignore_patterns)
        .unwrap_or_else(|e| {
          panic!("Could not initialize VFS: {:?}", e);
        }),
      pool: RwLock::new(Some(Core::create_pool())),
    }
  }

  pub fn pool(&self) -> RwLockReadGuard<Option<CpuPool>> {
    self.pool.read().unwrap()
  }

  fn create_pool() -> CpuPool {
    futures_cpupool::Builder::new()
      .name_prefix("engine-")
      .create()
  }

  pub fn pre_fork(&self) {
    self.vfs.pre_fork();
    let mut pool = self.pool.write().unwrap();
    *pool = None;
  }

  /**
   * Reinitializes a Core in a new process (basically, recreates its CpuPool).
   */
  pub fn post_fork(&self) {
    // Reinitialize the VFS pool.
    self.vfs.post_fork();
    // And our own.
    let mut pool = self.pool.write().unwrap();
    *pool = Some(Core::create_pool());
  }

  pub fn task_end(&mut self) {
    self.tasks.task_end();
  }

  pub fn finish(&mut self, root_types: Vec<TypeId>) {
    self.rule_graph.setup(&self.tasks, root_types)
  }

}

#[derive(Clone)]
pub struct Context {
  pub entry_id: EntryId,
  pub core: Arc<Core>,
}

impl Context {
  pub fn new(entry_id: EntryId, core: Arc<Core>) -> Context {
    Context {
      entry_id: entry_id,
      core: core,
    }
  }
}

pub trait ContextFactory {
  fn create(&self, entry_id: EntryId) -> Context;
  fn pool(&self) -> RwLockReadGuard<Option<CpuPool>>;
}

impl ContextFactory for Context {
  /**
   * Clones this Context for a new EntryId. Because the Core of the context is an Arc, this
   * is a shallow clone.
   */
  fn create(&self, entry_id: EntryId) -> Context {
    Context {
      entry_id: entry_id,
      core: self.core.clone(),
    }
  }

  fn pool(&self) -> RwLockReadGuard<Option<CpuPool>> {
    self.core.pool()
  }
}<|MERGE_RESOLUTION|>--- conflicted
+++ resolved
@@ -7,11 +7,8 @@
 
 use futures_cpupool::{self, CpuPool};
 
-<<<<<<< HEAD
 use core::TypeId;
-=======
 use externs;
->>>>>>> 177deb90
 use fs::{PosixFS, Snapshots};
 use graph::{EntryId, Graph};
 use rule_graph::RuleGraphContainer;
@@ -63,15 +60,8 @@
       graph: Graph::new(),
       tasks: tasks,
       types: types,
-<<<<<<< HEAD
       rule_graph: RuleGraphContainer::new(),
-      snapshots: Snapshots::new()
-        .unwrap_or_else(|e| {
-          panic!("Could not initialize Snapshot directory: {:?}", e);
-        }),
-=======
       snapshots: snapshots,
->>>>>>> 177deb90
       // FIXME: Errors in initialization should definitely be exposed as python
       // exceptions, rather than as panics.
       vfs:
