// Copyright 2017 Pants project contributors (see CONTRIBUTORS.md).
// Licensed under the Apache License, Version 2.0 (see LICENSE).

use std::collections::HashMap;
use std::mem;
use std::os::raw;
use std::string::FromUtf8Error;
use std::sync::RwLock;

use core::{Id, Key, TypeConstraint, TypeId, Value};
use nodes::Runnable;
use handles::Handle;


pub fn log(level: LogLevel, msg: &str) {
  with_externs(|e|
    (e.log)(e.context, level as u8, msg.as_ptr(), msg.len() as u64)
  )
}

pub fn key_for(val: &Value) -> Key {
  with_externs(|e|
    (e.key_for)(e.context, val)
  )
}

pub fn val_for(key: &Key) -> Value {
  with_externs(|e|
    (e.val_for)(e.context, key)
  )
}

pub fn clone_val(val: &Value) -> Value {
  with_externs(|e|
    (e.clone_val)(e.context, val)
  )
}

pub fn val_for_id(id: Id) -> Value {
  val_for(&Key::new_with_anon_type_id(id))
}

pub fn drop_handles(handles: Vec<Handle>) {
  with_externs(|e|
    (e.drop_handles)(e.context, handles.as_ptr(), handles.len() as u64)
  )
}

pub fn satisfied_by(constraint: &TypeConstraint, cls: &TypeId) -> bool {
  with_externs(|e| {
    let key = (*constraint, *cls);

    // See if a value already exists.
    {
      let read = e.satisfied_by_cache.read().unwrap();
      if let Some(v) = read.get(&key) {
        return *v;
      }
    }

    // If not, compute and insert.
    let mut write = e.satisfied_by_cache.write().unwrap();
    write.entry(key)
      .or_insert_with(||
        (e.satisfied_by)(e.context, constraint, cls)
      )
      .clone()
  })
}

pub fn store_list(values: Vec<&Value>, merge: bool) -> Value {
  with_externs(|e| {
    let values_clone: Vec<*const Value> = values.into_iter().map(|v| v as *const Value).collect();
    (e.store_list)(e.context, values_clone.as_ptr(), values_clone.len() as u64, merge)
  })
}

pub fn project(value: &Value, field: &str, type_id: &TypeId) -> Value {
  with_externs(|e|
    (e.project)(e.context, value, field.as_ptr(), field.len() as u64, type_id)
  )
}

<<<<<<< HEAD
pub fn project_ignoring_type(value: &Value, field: &str) -> Value {
  with_externs(|e|
    (e.project_ignoring_type)(e.context, value, field.as_ptr(), field.len() as u64)
  )
}


=======
>>>>>>> 31a8f645
pub fn project_multi(value: &Value, field: &str) -> Vec<Value> {
  with_externs(|e| {
    (e.project_multi)(e.context, value, field.as_ptr(), field.len() as u64).to_vec()
  })
}

pub fn project_str(value: &Value, field: &str) -> String {
  let name_val =
    with_externs(|e|
      (e.project)(e.context, value, field.as_ptr(), field.len() as u64, &e.py_str_type)
    );
  val_to_str(&name_val)
}

pub fn id_to_str(digest: Id) -> String {
  with_externs(|e| {
    (e.id_to_str)(e.context, digest).to_string().unwrap_or_else(|e| {
      format!("<failed to decode unicode for {:?}: {}>", digest, e)
    })
  })
}

pub fn val_to_str(val: &Value) -> String {
  with_externs(|e| {
    (e.val_to_str)(e.context, val).to_string().unwrap_or_else(|e| {
      format!("<failed to decode unicode for {:?}: {}>", val, e)
    })
  })
}

pub fn create_exception(msg: &str) -> Value {
  with_externs(|e|
    (e.create_exception)(e.context, msg.as_ptr(), msg.len() as u64)
  )
}

pub fn invoke_runnable(runnable: &Runnable) -> Result<Value, Value> {
  let result =
    with_externs(|e| {
      (e.invoke_runnable)(
        e.context,
        &runnable.func,
        runnable.args.as_ptr(),
        runnable.args.len() as u64,
        runnable.cacheable
      )
    });
  if result.is_throw {
    Err(result.value)
  } else {
    Ok(result.value)
  }
}

/////////////////////////////////////////////////////////////////////////////////////////
/// The remainder of this file deals with the static initialization of the Externs.
/////////////////////////////////////////////////////////////////////////////////////////

lazy_static! {
  static ref EXTERNS: RwLock<Option<Externs>> = RwLock::new(None);
}

/**
 * Set the static Externs for this process. All other methods of this module will fail
 * until this has been called.
 */
pub fn set_externs(externs: Externs) {
  let mut externs_ref = EXTERNS.write().unwrap();
  *externs_ref = Some(externs);
}

fn with_externs<F, T>(f: F) -> T where F: FnOnce(&Externs)->T {
  let externs_opt = EXTERNS.read().unwrap();
  let externs =
    externs_opt
      .as_ref()
      .unwrap_or_else(||
        panic!("externs used before static initialization.")
      );
  f(externs)
}

// An opaque pointer to a context used by the extern functions.
pub type ExternContext = raw::c_void;

pub type SatisfiedByExtern =
  extern "C" fn(*const ExternContext, *const TypeConstraint, *const TypeId) -> bool;

pub struct Externs {
  context: *const ExternContext,
  log: LogExtern,
  key_for: KeyForExtern,
  val_for: ValForExtern,
  clone_val: CloneValExtern,
  drop_handles: DropHandlesExtern,
  satisfied_by: SatisfiedByExtern,
  satisfied_by_cache: RwLock<HashMap<(TypeConstraint, TypeId), bool>>,
  store_list: StoreListExtern,
  project: ProjectExtern,
  project_ignoring_type: ProjectIgnoringTypeExtern,
  project_multi: ProjectMultiExtern,
  id_to_str: IdToStrExtern,
  val_to_str: ValToStrExtern,
  create_exception: CreateExceptionExtern,
  invoke_runnable: InvokeRunnable,
  py_str_type: TypeId,
}

// The pointer to the context is safe for sharing between threads.
unsafe impl Sync for Externs {}
unsafe impl Send for Externs {}

impl Externs {
  pub fn new(
    ext_context: *const ExternContext,
    log: LogExtern,
    key_for: KeyForExtern,
    val_for: ValForExtern,
    clone_val: CloneValExtern,
    drop_handles: DropHandlesExtern,
    id_to_str: IdToStrExtern,
    val_to_str: ValToStrExtern,
    satisfied_by: SatisfiedByExtern,
    store_list: StoreListExtern,
    project: ProjectExtern,
    project_ignoring_type: ProjectIgnoringTypeExtern,
    project_multi: ProjectMultiExtern,
    create_exception: CreateExceptionExtern,
    invoke_runnable: InvokeRunnable,
    py_str_type: TypeId,
  ) -> Externs {
    Externs {
      context: ext_context,
      log: log,
      key_for: key_for,
      val_for: val_for,
      clone_val: clone_val,
      drop_handles: drop_handles,
      satisfied_by: satisfied_by,
      satisfied_by_cache: RwLock::new(HashMap::new()),
      store_list: store_list,
      project: project,
      project_ignoring_type: project_ignoring_type,
      project_multi: project_multi,
      id_to_str: id_to_str,
      val_to_str: val_to_str,
      create_exception: create_exception,
      invoke_runnable: invoke_runnable,
      py_str_type: py_str_type
    }
  }
}

pub type LogExtern =
  extern "C" fn(*const ExternContext, u8, str_ptr: *const u8, str_len: u64);

pub type KeyForExtern =
  extern "C" fn(*const ExternContext, *const Value) -> Key;

pub type ValForExtern =
  extern "C" fn(*const ExternContext, *const Key) -> Value;

pub type CloneValExtern =
  extern "C" fn(*const ExternContext, *const Value) -> Value;

pub type DropHandlesExtern =
  extern "C" fn(*const ExternContext, *const Handle, u64);

pub type StoreListExtern =
  extern "C" fn(*const ExternContext, *const *const Value, u64, bool) -> Value;

pub type ProjectExtern =
  extern "C" fn(*const ExternContext, *const Value, field_name_ptr: *const u8, field_name_len: u64, *const TypeId) -> Value;

// Not all log levels are always in use.
#[allow(dead_code)]
#[repr(u8)]
pub enum LogLevel {
  Debug = 0,
  Info = 1,
  Warn = 2,
  Critical = 3,
}

#[repr(C)]
#[derive(Debug)]
pub struct RunnableComplete {
  pub value: Value,
  pub is_throw: bool,
}

// Points to an array containing a series of values allocated by Python.
#[repr(C)]
pub struct ValueBuffer {
  values_ptr: *mut Value,
  values_len: u64,
  // A Value handle to hold the underlying buffer alive.
  handle_: Value,
}

impl ValueBuffer {
  pub fn to_vec(&self) -> Vec<Value> {
    with_vec(self.values_ptr, self.values_len as usize, |value_vec| {
      unsafe {
        value_vec.iter().map(|v| v.clone_without_handle()).collect()
      }
    })
  }
}

// Points to an array of TypeIds.
#[repr(C)]
pub struct TypeIdBuffer {
  ids_ptr: *mut TypeId,
  ids_len: u64,
  // handle to hold the underlying buffer alive
  handle_: Value
}

impl TypeIdBuffer {
  pub fn to_vec(&self) -> Vec<TypeId> {
    with_vec(self.ids_ptr, self.ids_len as usize, |vec| {
      vec.clone()
    })
  }
}

pub type ProjectIgnoringTypeExtern =
  extern "C" fn(*const ExternContext, *const Value, field_name_ptr: *const u8, field_name_len: u64) -> Value;

pub type ProjectMultiExtern =
  extern "C" fn(*const ExternContext, *const Value, field_name_ptr: *const u8, field_name_len: u64) -> ValueBuffer;

#[repr(C)]
pub struct Buffer {
  bytes_ptr: *mut u8,
  bytes_len: u64,
  // A Value handle to hold the underlying buffer alive.
  handle_: Value,
}

impl Buffer {
  pub fn to_bytes(&self) -> Vec<u8> {
    with_vec(self.bytes_ptr, self.bytes_len as usize, |vec| {
      vec.clone()
    })
  }

  pub fn to_string(&self) -> Result<String, FromUtf8Error> {
    String::from_utf8(self.to_bytes())
  }
}

pub type IdToStrExtern =
  extern "C" fn(*const ExternContext, Id) -> Buffer;

pub type ValToStrExtern =
  extern "C" fn(*const ExternContext, *const Value) -> Buffer;

pub type CreateExceptionExtern =
  extern "C" fn(*const ExternContext, str_ptr: *const u8, str_len: u64) -> Value;

pub type InvokeRunnable =
  extern "C" fn(*const ExternContext, *const Value, *const Value, u64, bool) -> RunnableComplete;

pub fn with_vec<F, C, T>(c_ptr: *mut C, c_len: usize, f: F) -> T
    where F: FnOnce(&Vec<C>)->T {
  let cs = unsafe { Vec::from_raw_parts(c_ptr, c_len, c_len) };
  let output = f(&cs);
  mem::forget(cs);
  output
}<|MERGE_RESOLUTION|>--- conflicted
+++ resolved
@@ -81,16 +81,12 @@
   )
 }
 
-<<<<<<< HEAD
 pub fn project_ignoring_type(value: &Value, field: &str) -> Value {
   with_externs(|e|
     (e.project_ignoring_type)(e.context, value, field.as_ptr(), field.len() as u64)
   )
 }
 
-
-=======
->>>>>>> 31a8f645
 pub fn project_multi(value: &Value, field: &str) -> Vec<Value> {
   with_externs(|e| {
     (e.project_multi)(e.context, value, field.as_ptr(), field.len() as u64).to_vec()
