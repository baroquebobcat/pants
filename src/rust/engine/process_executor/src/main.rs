extern crate boxfuture;
extern crate clap;
extern crate env_logger;
extern crate fs;
extern crate futures;
extern crate hashing;
extern crate process_execution;
extern crate tempdir;

use clap::{App, AppSettings, Arg};
use futures::future::Future;
use hashing::{Digest, Fingerprint};
use tempdir::TempDir;
use std::collections::{BTreeMap, BTreeSet};
use std::iter::Iterator;
use std::process::exit;
use std::sync::Arc;
use std::time::Duration;

/// A binary which takes args of format:
///  process_executor --env=FOO=bar --env=SOME=value --input-digest=abc123 --input-digest-length=80
///    -- /path/to/binary --flag --otherflag
/// and runs /path/to/binary --flag --otherflag with FOO and SOME set.
/// It outputs its output/err to stdout/err, and exits with its exit code.
///
/// It does not perform $PATH lookup or shell expansion.
fn main() {
  env_logger::init();

  let args = App::new("process_executor")
    .arg(
      Arg::with_name("local-store-path")
        .long("local-store-path")
        .takes_value(true)
        .required(true)
        .help("Path to lmdb directory used for local file storage"),
    )
    .arg(
      Arg::with_name("input-digest")
        .long("input-digest")
        .takes_value(true)
        .required(true)
        .help("Fingerprint (hex string) of the digest to use as the input file tree."),
    )
    .arg(
      Arg::with_name("input-digest-length")
        .long("input-digest-length")
        .takes_value(true)
        .required(true)
        .help("Length of the proto-bytes whose digest to use as the input file tree."),
    )
    .arg(
      Arg::with_name("server")
        .long("server")
        .takes_value(true)
        .help(
          "The host:port of the gRPC server to connect to. Forces remote execution. \
           If unspecified, local execution will be performed.",
        ),
    )
    .arg(
      Arg::with_name("cas-server")
        .long("cas-server")
        .takes_value(true)
        .help("The host:port of the gRPC CAS server to connect to."),
    )
    .arg(
      Arg::with_name("env")
        .long("env")
        .takes_value(true)
        .multiple(true)
        .help("Environment variables with which the process should be run."),
    )
    .setting(AppSettings::TrailingVarArg)
    .arg(
      Arg::with_name("argv")
        .multiple(true)
        .last(true)
        .required(true),
    )
    .get_matches();

  let argv: Vec<String> = args
    .values_of("argv")
    .unwrap()
    .map(|v| v.to_string())
    .collect();
  let env: BTreeMap<String, String> = match args.values_of("env") {
    Some(values) => values
      .map(|v| {
        let mut parts = v.splitn(2, "=");
        (
          parts.next().unwrap().to_string(),
          parts.next().unwrap_or_default().to_string(),
        )
      })
      .collect(),
    None => BTreeMap::new(),
  };
  let local_store_path = args.value_of("local-store-path").unwrap();
  let pool = Arc::new(fs::ResettablePool::new("process-executor-".to_owned()));
  let server_arg = args.value_of("server");
  let store = match (server_arg, args.value_of("cas-server")) {
    (Some(_server), Some(cas_server)) => fs::Store::with_remote(
      local_store_path,
      pool.clone(),
      cas_server.to_owned(),
      1,
      10 * 1024 * 1024,
      Duration::from_secs(30),
    ),
    (None, None) => fs::Store::local_only(local_store_path, pool.clone()),
    _ => panic!("Must specify either both --server and --cas-server or neither."),
  }.expect("Error making store");

  let input_files = {
    let fingerprint = Fingerprint::from_hex_string(args.value_of("input-digest").unwrap())
      .expect("Bad input-digest");
    let length = args
      .value_of("input-digest-length")
      .unwrap()
      .parse::<usize>()
      .expect("input-digest-length must be a non-negative number");
    Digest(fingerprint, length)
  };

  let request = process_execution::ExecuteProcessRequest {
    argv,
    env,
    input_files,
<<<<<<< HEAD
    timeout: Duration::from_millis(1000),
    description: "TODO".to_string(),
=======
    output_files: BTreeSet::new(),
>>>>>>> f3e703c5
  };

  let result = match server_arg {
    Some(address) => process_execution::remote::CommandRunner::new(address.to_owned(), 1, store)
      .run_command_remote(request)
      .wait()
      .expect("Error executing remotely"),
    None => {
      let dir = TempDir::new("process-execution").expect("Error making temporary directory");
      store
        .materialize_directory(dir.path().to_owned(), request.input_files)
        .wait()
        .expect("Error materializing directory");
      process_execution::local::CommandRunner::new(store, pool)
        .run(request, dir)
        .wait()
        .expect("Error executing locally")
    }
  };
  print!("{}", String::from_utf8(result.stdout.to_vec()).unwrap());
  eprint!("{}", String::from_utf8(result.stderr.to_vec()).unwrap());
  exit(result.exit_code);
}<|MERGE_RESOLUTION|>--- conflicted
+++ resolved
@@ -128,12 +128,9 @@
     argv,
     env,
     input_files,
-<<<<<<< HEAD
+    output_files: BTreeSet::new(),
     timeout: Duration::from_millis(1000),
     description: "TODO".to_string(),
-=======
-    output_files: BTreeSet::new(),
->>>>>>> f3e703c5
   };
 
   let result = match server_arg {
