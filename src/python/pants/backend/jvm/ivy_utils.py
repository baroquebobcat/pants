# coding=utf-8
# Copyright 2014 Pants project contributors (see CONTRIBUTORS.md).
# Licensed under the Apache License, Version 2.0 (see LICENSE).

from __future__ import (absolute_import, division, generators, nested_scopes, print_function,
                        unicode_literals, with_statement)

import copy
import errno
import logging
import os
import pkgutil
import threading
import xml.etree.ElementTree as ET
from collections import OrderedDict, defaultdict, namedtuple

import six
from twitter.common.collections import OrderedSet

from pants.backend.jvm.jar_dependency_utils import M2Coordinate, ResolvedJar
from pants.backend.jvm.subsystems.jar_dependency_management import (JarDependencyManagement,
                                                                    PinnedJarArtifactSet)
from pants.backend.jvm.targets.exclude import Exclude
from pants.backend.jvm.targets.jar_library import JarLibrary
from pants.base.generator import Generator, TemplateData
from pants.base.revision import Revision
from pants.build_graph.target import Target
from pants.ivy.bootstrapper import Bootstrapper
from pants.java.util import execute_runner
from pants.util.dirutil import safe_mkdir, safe_open


IvyModule = namedtuple('IvyModule', ['ref', 'artifact', 'callers'])


<<<<<<< HEAD
Dependency = namedtuple('DependencyAttributes', ['org', 'name', 'rev', 'mutable', 'force',
                                                     'transitive'])
=======
Dependency = namedtuple('DependencyAttributes',
                        ['org', 'name', 'rev', 'mutable', 'force', 'transitive'])
>>>>>>> 71b7bbbe


Artifact = namedtuple('Artifact', ['name', 'type_', 'ext', 'url', 'classifier'])


logger = logging.getLogger(__name__)


class IvyResolveMappingError(Exception):
  """Raised when there is a failure mapping the ivy resolve results to pants objects."""


class IvyModuleRef(object):

  # latest.integration is ivy magic meaning "just get the latest version"
  _ANY_REV = 'latest.integration'

  def __init__(self, org, name, rev, classifier=None, ext=None):
    self.org = org
    self.name = name
    self.rev = rev
    self.classifier = classifier
    self.ext = ext or 'jar'

    self._id = (self.org, self.name, self.rev, self.classifier, self.ext)

  def __eq__(self, other):
    return isinstance(other, IvyModuleRef) and self._id == other._id

  def __ne__(self, other):
    return not self == other

  def __hash__(self):
    return hash(self._id)

  def __str__(self):
    return 'IvyModuleRef({})'.format(':'.join((x or '') for x in self._id))

  def __repr__(self):
    return ('IvyModuleRef(org={!r}, name={!r}, rev={!r}, classifier={!r}, ext={!r})'
            .format(*self._id))

  def __cmp__(self, other):
    # We can't just re-use __repr__ or __str_ because we want to order rev last
    return cmp((self.org, self.name, self.classifier, self.ext, self.rev),
               (other.org, other.name, other.classifier, other.ext, other.rev))

  @property
  def caller_key(self):
    """This returns an identifier for an IvyModuleRef that only retains the caller org and name.

    Ivy represents dependees as `<caller/>`'s with just org and name and rev information.
    This method returns a `<caller/>` representation of the current ref.
    """
    return IvyModuleRef(name=self.name, org=self.org, rev=self._ANY_REV)

  @property
  def unversioned(self):
    """This returns an identifier for an IvyModuleRef without version information.

    It's useful because ivy might return information about a different version of a dependency than
    the one we request, and we want to ensure that all requesters of any version of that dependency
    are able to learn about it.
    """
    return IvyModuleRef(name=self.name, org=self.org, rev=self._ANY_REV, classifier=self.classifier,
                        ext=self.ext)


class IvyInfo(object):

  def __init__(self, conf):
    self._conf = conf
    self.modules_by_ref = {}  # Map from ref to referenced module.
    self.refs_by_unversioned_refs = {} # Map from unversioned ref to the resolved versioned ref
    # Map from ref of caller to refs of modules required by that caller.
    self._deps_by_caller = defaultdict(OrderedSet)
    # Map from _unversioned_ ref to OrderedSet of IvyArtifact instances.
    self._artifacts_by_ref = defaultdict(OrderedSet)

  def add_module(self, module):
    if not module.artifact:
      # Module was evicted, so do not record information about it
      return

    ref_unversioned = module.ref.unversioned
    if ref_unversioned in self.refs_by_unversioned_refs:
      raise IvyResolveMappingError('Already defined module {}, as rev {}!'
                                   .format(ref_unversioned, module.ref.rev))
    if module.ref in self.modules_by_ref:
      raise IvyResolveMappingError('Already defined module {}, would be overwritten!'
                                   .format(module.ref))
    self.refs_by_unversioned_refs[ref_unversioned] = module.ref
    self.modules_by_ref[module.ref] = module

    for caller in module.callers:
      self._deps_by_caller[caller.caller_key].add(module.ref)
    self._artifacts_by_ref[ref_unversioned].add(module.artifact)

  def _do_traverse_dependency_graph(self, ref, collector, memo, visited):
    memoized_value = memo.get(ref)
    if memoized_value:
      return memoized_value

    if ref in visited:
      # Ivy allows for circular dependencies
      # If we're here, that means we're resolving something that
      # transitively depends on itself
      return set()
    visited.add(ref)

    acc = collector(ref)
    # NB(zundel): ivy does not return deps in a consistent order for the same module for
    # different resolves.  Sort them to get consistency and prevent cache invalidation.
    # See https://github.com/pantsbuild/pants/issues/2607
    deps = sorted(self._deps_by_caller.get(ref.caller_key, ()))
    for dep in deps:
      acc.update(self._do_traverse_dependency_graph(dep, collector, memo, visited))
    memo[ref] = acc
    return acc

  def traverse_dependency_graph(self, ref, collector, memo=None):
    """Traverses module graph, starting with ref, collecting values for each ref into the sets
    created by the collector function.

    :param ref an IvyModuleRef to start traversing the ivy dependency graph
    :param collector a function that takes a ref and returns a new set of values to collect for
           that ref, which will also be updated with all the dependencies accumulated values
    :param memo is a dict of ref -> set that memoizes the results of each node in the graph.
           If provided, allows for retaining cache across calls.
    :returns the accumulated set for ref
    """

    resolved_ref = self.refs_by_unversioned_refs.get(ref.unversioned)
    if resolved_ref:
      ref = resolved_ref
    if memo is None:
      memo = dict()
    visited = set()
    return self._do_traverse_dependency_graph(ref, collector, memo, visited)

  def get_resolved_jars_for_jar_library(self, jar_library, memo=None):
    """Collects jars for the passed jar_library.

    Because artifacts are only fetched for the "winning" version of a module, the artifacts
    will not always represent the version originally declared by the library.

    This method is transitive within the library's jar_dependencies, but will NOT
    walk into its non-jar dependencies.

    :param jar_library A JarLibrary to collect the transitive artifacts for.
    :param memo see `traverse_dependency_graph`
    :returns: all the artifacts for all of the jars in this library, including transitive deps
    :rtype: list of :class:`pants.backend.jvm.jar_dependency_utils.ResolvedJar`
    """
    def to_resolved_jar(jar_ref, jar_path):
      return ResolvedJar(coordinate=M2Coordinate(org=jar_ref.org,
                                                 name=jar_ref.name,
                                                 rev=jar_ref.rev,
                                                 classifier=jar_ref.classifier,
                                                 ext=jar_ref.ext),
                         cache_path=jar_path)
    resolved_jars = OrderedSet()
    def create_collection(dep):
      return OrderedSet([dep])
    for jar in jar_library.jar_dependencies:
      classifier = jar.classifier if self._conf == 'default' else self._conf
      jar_module_ref = IvyModuleRef(jar.org, jar.name, jar.rev, classifier)
      for module_ref in self.traverse_dependency_graph(jar_module_ref, create_collection, memo):
        for artifact_path in self._artifacts_by_ref[module_ref.unversioned]:
          resolved_jars.add(to_resolved_jar(module_ref, artifact_path))
    return resolved_jars


class IvyUtils(object):
  """Useful methods related to interaction with ivy."""

  ivy_lock = threading.RLock()

  INTERNAL_ORG_NAME = 'internal'

  class IvyError(Exception):
    """Indicates an error preparing an ivy operation."""

  class IvyResolveReportError(IvyError):
    """Indicates that an ivy report cannot be found."""

  class IvyResolveConflictingDepsError(IvyError):
    """Indicates two or more locally declared dependencies conflict."""

  class BadRevisionError(IvyError):
    """Indicates an unparseable version number."""

  @staticmethod
  def _generate_exclude_template(exclude):
    return TemplateData(org=exclude.org, name=exclude.name)

  @staticmethod
  def _generate_override_template(jar):
    return TemplateData(org=jar.org, module=jar.name, version=jar.rev)

  @staticmethod
  def load_classpath_from_cachepath(path):
    if not os.path.exists(path):
      return []
    else:
      with safe_open(path, 'r') as cp:
        return filter(None, (path.strip() for path in cp.read().split(os.pathsep)))

  @classmethod
  def exec_ivy(cls, ivy, confs, ivyxml, args,
               jvm_options,
               executor,
               workunit_name,
               workunit_factory):
    ivy = ivy or Bootstrapper.default_ivy()

    ivy_args = ['-ivy', ivyxml]
    ivy_args.append('-confs')
    ivy_args.extend(confs)
    ivy_args.extend(args)

    ivy_jvm_options = list(jvm_options)
    # Disable cache in File.getCanonicalPath(), makes Ivy work with -symlink option properly on ng.
    ivy_jvm_options.append('-Dsun.io.useCanonCaches=false')

    runner = ivy.runner(jvm_options=ivy_jvm_options, args=ivy_args, executor=executor)
    try:
      result = execute_runner(runner, workunit_factory=workunit_factory,
                              workunit_name=workunit_name)
      if result != 0:
        raise IvyUtils.IvyError('Ivy returned {result}. cmd={cmd}'.format(result=result, cmd=runner.cmd))
    except runner.executor.Error as e:
      raise IvyUtils.IvyError(e)

  @classmethod
  def symlink_cachepath(cls, ivy_cache_dir, inpath, symlink_dir, outpath):
    """Symlinks all paths listed in inpath that are under ivy_cache_dir into symlink_dir.

    If there is an existing symlink for a file under inpath, it is used rather than creating
    a new symlink. Preserves all other paths. Writes the resulting paths to outpath.
    Returns a map of path -> symlink to that path.
    """
    safe_mkdir(symlink_dir)
    # The ivy_cache_dir might itself be a symlink. In this case, ivy may return paths that
    # reference the realpath of the .jar file after it is resolved in the cache dir. To handle
    # this case, add both the symlink'ed path and the realpath to the jar to the symlink map.
    real_ivy_cache_dir = os.path.realpath(ivy_cache_dir)
    symlink_map = OrderedDict()

    inpaths = cls.load_classpath_from_cachepath(inpath)
    paths = OrderedSet([os.path.realpath(path) for path in inpaths])

    for path in paths:
      if path.startswith(real_ivy_cache_dir):
        symlink_map[path] = os.path.join(symlink_dir, os.path.relpath(path, real_ivy_cache_dir))
      else:
        # This path is outside the cache. We won't symlink it.
        symlink_map[path] = path

    # Create symlinks for paths in the ivy cache dir.
    for path, symlink in six.iteritems(symlink_map):
      if path == symlink:
        # Skip paths that aren't going to be symlinked.
        continue
      safe_mkdir(os.path.dirname(symlink))
      try:
        os.symlink(path, symlink)
      except OSError as e:
        # We don't delete and recreate the symlink, as this may break concurrently executing code.
        if e.errno != errno.EEXIST:
          raise

    # (re)create the classpath with all of the paths
    with safe_open(outpath, 'w') as outfile:
      outfile.write(':'.join(OrderedSet(symlink_map.values())))

    return dict(symlink_map)

  @staticmethod
  def identify(targets):
    targets = list(targets)
    if len(targets) == 1 and targets[0].is_jvm and getattr(targets[0], 'provides', None):
      return targets[0].provides.org, targets[0].provides.name
    else:
      return IvyUtils.INTERNAL_ORG_NAME, Target.maybe_readable_identify(targets)

  @classmethod
  def xml_report_path(cls, cache_dir, resolve_hash_name, conf):
    """The path to the xml report ivy creates after a retrieve.

    :param string cache_dir: The path of the ivy cache dir used for resolves.
    :param string resolve_hash_name: Hash from the Cache key from the VersionedTargetSet used for
                                     resolution.
    :param string conf: The ivy conf name (e.g. "default").
    :returns: The report path.
    :rtype: string
    """
    return os.path.join(cache_dir, '{}-{}-{}.xml'.format(IvyUtils.INTERNAL_ORG_NAME,
                                                         resolve_hash_name, conf))

  @classmethod
  def parse_xml_report(cls, cache_dir, resolve_hash_name, conf):
    """Parse the ivy xml report corresponding to the name passed to ivy.

    :param string cache_dir: The path of the ivy cache dir used for resolves.
    :param string resolve_hash_name: Hash from the Cache key from the VersionedTargetSet used for
                                     resolution; if `None` returns `None` instead of attempting to
                                     parse any report.
    :param string conf: the ivy conf name (e.g. "default")
    :returns: The info in the xml report or None if target is empty.
    :rtype: :class:`IvyInfo`
    :raises: :class:`IvyResolveMappingError` if no report exists.
    """
    # TODO(John Sirois): Cleanup acceptance of None, this is IvyResolve's concern, not ours.
    if not resolve_hash_name:
      return None
    path = cls.xml_report_path(cache_dir, resolve_hash_name, conf)
    if not os.path.exists(path):
      raise cls.IvyResolveReportError('Missing expected ivy output file {}'.format(path))

    return cls._parse_xml_report(conf, path)

  @classmethod
  def _parse_xml_report(cls, conf, path):
    logger.debug("Parsing ivy report {}".format(path))
    ret = IvyInfo(conf)
    etree = ET.parse(path)
    doc = etree.getroot()
    for module in doc.findall('dependencies/module'):
      org = module.get('organisation')
      name = module.get('name')
      for revision in module.findall('revision'):
        rev = revision.get('name')
        callers = []
        for caller in revision.findall('caller'):
          callers.append(IvyModuleRef(caller.get('organisation'),
                                      caller.get('name'),
                                      caller.get('callerrev')))

        for artifact in revision.findall('artifacts/artifact'):
          classifier = artifact.get('extra-classifier')
          ext = artifact.get('ext')
          ivy_module_ref = IvyModuleRef(org=org, name=name, rev=rev,
                                        classifier=classifier, ext=ext)

          artifact_cache_path = artifact.get('location')
          ivy_module = IvyModule(ivy_module_ref, artifact_cache_path, tuple(callers))

          ret.add_module(ivy_module)
    return ret

  @classmethod
  def generate_ivy(cls, targets, jars, excludes, ivyxml, confs, resolve_hash_name=None,
                   pinned_artifacts=None):
    if resolve_hash_name:
      org = IvyUtils.INTERNAL_ORG_NAME
      name = resolve_hash_name
    else:
      org, name = cls.identify(targets)

    extra_configurations = [conf for conf in confs if conf and conf != 'default']

    jars_by_key = OrderedDict()
    for jar in jars:
      jars = jars_by_key.setdefault((jar.org, jar.name), [])
      jars.append(jar)

    manager = JarDependencyManagement.global_instance()
    artifact_set = PinnedJarArtifactSet(pinned_artifacts) # Copy, because we're modifying it.
    for jars in jars_by_key.values():
      for i, dep in enumerate(jars):
        direct_coord = M2Coordinate.create(dep)
        managed_coord = artifact_set[direct_coord]
        if direct_coord.rev != managed_coord.rev:
          # It may be necessary to actually change the version number of the jar we want to resolve
          # here, because overrides do not apply directly (they are exclusively transitive). This is
          # actually a good thing, because it gives us more control over what happens.
          coord = manager.resolve_version_conflict(managed_coord, direct_coord, force=dep.force)
          dep = copy.copy(dep)
          dep.rev = coord.rev
          jars[i] = dep
        elif dep.force:
          # If this dependency is marked as 'force' and there is no version conflict, use the normal
          # pants behavior for 'force'.
          artifact_set.put(direct_coord)

    dependencies = [cls._generate_jar_template(jars) for jars in jars_by_key.values()]

    # As it turns out force is not transitive - it only works for dependencies pants knows about
    # directly (declared in BUILD files - present in generated ivy.xml). The user-level ivy docs
    # don't make this clear [1], but the source code docs do (see isForce docs) [2]. I was able to
    # edit the generated ivy.xml and use the override feature [3] though and that does work
    # transitively as you'd hope.
    #
    # [1] http://ant.apache.org/ivy/history/2.3.0/settings/conflict-managers.html
    # [2] https://svn.apache.org/repos/asf/ant/ivy/core/branches/2.3.0/
    #     src/java/org/apache/ivy/core/module/descriptor/DependencyDescriptor.java
    # [3] http://ant.apache.org/ivy/history/2.3.0/ivyfile/override.html
    overrides = [cls._generate_override_template(coord) for coord in artifact_set]

    excludes = [cls._generate_exclude_template(exclude) for exclude in excludes]

    template_data = TemplateData(
        org=org,
        module=name,
        extra_configurations=extra_configurations,
        dependencies=dependencies,
        excludes=excludes,
        overrides=overrides)

    template_relpath = os.path.join('templates', 'ivy_utils', 'ivy.mustache')
    template_text = pkgutil.get_data(__name__, template_relpath)
    generator = Generator(template_text, lib=template_data)
    with safe_open(ivyxml, 'w') as output:
      generator.write(output)

  @classmethod
  def generate_fetch_ivy(cls, targets, ivyxml, confs, resolve_hash_name=None, resolve_stuffs=None):
    """Generates an ivy xml with all jars marked as intransitive using the all conflict manager."""
    if resolve_hash_name:
      org = IvyUtils.INTERNAL_ORG_NAME
      name = resolve_hash_name
    else:
      org, name = cls.identify(targets)

    extra_configurations = [conf for conf in confs if conf and conf != 'default']

    # so we have all the jars with their versions in resolve_stuffs, so we don't need to do anything
    # maybe some validation though
    # TODO validate stuff, and use more than just default.
    jars = resolve_stuffs.get('default').all_resolved_coordinates

    # use org name _and_ rev so that we can have dependencies with different versions!
    jars_by_key = OrderedDict()
    for jar in jars:
      jars = jars_by_key.setdefault((jar.org, jar.name, jar.rev), [])
      jars.append(jar)


    dependencies = [cls._generate_fetch_jar_template(jars) for jars in jars_by_key.values()]

    template_data = TemplateData(org=org,
                                 module=name,
                                 extra_configurations=extra_configurations,
                                 dependencies=dependencies)

    template_relpath = os.path.join('templates', 'ivy_utils', 'ivy_fetch.mustache')
    template_text = pkgutil.get_data(__name__, template_relpath)
    generator = Generator(template_text, lib=template_data)
    with safe_open(ivyxml, 'w') as output:
      generator.write(output)

  @classmethod
  def calculate_classpath(cls, targets):
    """Creates a consistent classpath and list of excludes for the passed targets.

    It also modifies the JarDependency objects' excludes to contain all the jars excluded by
    provides.

    :param iterable targets: List of targets to collect JarDependencies and excludes from.

    :returns: A pair of a list of JarDependencies, and a set of excludes to apply globally.
    """
    jars = OrderedDict()
    global_excludes = set()
    provide_excludes = set()
    targets_processed = set()

    # Support the ivy force concept when we sanely can for internal dep conflicts.
    # TODO(John Sirois): Consider supporting / implementing the configured ivy revision picking
    # strategy generally.
    def add_jar(jar):
      # TODO(John Sirois): Maven allows for depending on an artifact at one rev and one of its
      # attachments (classified artifacts) at another.  Ivy does not, allow this, the dependency
      # can carry only 1 rev and that hosts multiple artifacts for that rev.  This conflict
      # resolution happens at the classifier level, allowing skew in a
      # multi-artifact/multi-classifier dependency.  We only find out about the skew later in
      # `_generate_jar_template` below which will blow up with a conflict.  Move this logic closer
      # together to get a more clear validate, then emit ivy.xml then resolve flow instead of the
      # spread-out validations happening here.
      # See: https://github.com/pantsbuild/pants/issues/2239
      coordinate = (jar.org, jar.name, jar.classifier)
      existing = jars.get(coordinate)
      jars[coordinate] = jar if not existing else cls._resolve_conflict(existing=existing,
                                                                        proposed=jar)

    def collect_jars(target):
      if isinstance(target, JarLibrary):
        for jar in target.jar_dependencies:
          add_jar(jar)

    def collect_excludes(target):
      target_excludes = target.payload.get_field_value('excludes')
      if target_excludes:
        global_excludes.update(target_excludes)

    def collect_provide_excludes(target):
      if not target.is_exported:
        return
      logger.debug('Automatically excluding jar {}.{}, which is provided by {}'.format(
        target.provides.org, target.provides.name, target))
      provide_excludes.add(Exclude(org=target.provides.org, name=target.provides.name))

    def collect_elements(target):
      targets_processed.add(target)
      collect_jars(target)
      collect_excludes(target)
      collect_provide_excludes(target)

    for target in targets:
      target.walk(collect_elements, predicate=lambda target: target not in targets_processed)

    # If a source dep is exported (ie, has a provides clause), it should always override
    # remote/binary versions of itself, ie "round trip" dependencies.
    # TODO: Move back to applying provides excludes as target-level excludes when they are no
    # longer global.
    if provide_excludes:
      additional_excludes = tuple(provide_excludes)
      for coordinate, jar in jars.items():
        jar.excludes += additional_excludes

    return jars.values(), global_excludes

  @classmethod
  def _resolve_conflict(cls, existing, proposed):
    if existing.rev is None:
      return proposed
    if proposed.rev is None:
      return existing
    if proposed == existing:
      if proposed.force:
        return proposed
      return existing
    elif existing.force and proposed.force:
      raise cls.IvyResolveConflictingDepsError('Cannot force {}#{};{} to both rev {} and {}'.format(
        proposed.org, proposed.name, proposed.classifier or '', existing.rev, proposed.rev
      ))
    elif existing.force:
      logger.debug('Ignoring rev {} for {}#{};{} already forced to {}'.format(
        proposed.rev, proposed.org, proposed.name, proposed.classifier or '', existing.rev
      ))
      return existing
    elif proposed.force:
      logger.debug('Forcing {}#{};{} from {} to {}'.format(
        proposed.org, proposed.name, proposed.classifier or '', existing.rev, proposed.rev
      ))
      return proposed
    else:
      if Revision.lenient(proposed.rev) > Revision.lenient(existing.rev):
        logger.debug('Upgrading {}#{};{} from rev {}  to {}'.format(
          proposed.org, proposed.name, proposed.classifier or '', existing.rev, proposed.rev,
        ))
        return proposed
      else:
        return existing

  @classmethod
  def _generate_jar_template(cls, jars):
    global_dep_attributes = set(Dependency(org=jar.org,
                                           name=jar.name,
                                           rev=jar.rev,
                                           mutable=jar.mutable,
                                           force=jar.force,
                                           transitive=jar.transitive)
                                for jar in jars)
    if len(global_dep_attributes) != 1:
      # TODO(John Sirois): Need to provide information about where these came from - could be
      # far-flung JarLibrary targets.  The jars here were collected from targets via
      # `calculate_classpath` above and so merging of the 2 could provide the context needed.
      # See: https://github.com/pantsbuild/pants/issues/2239
      conflicting_dependencies = sorted(str(g) for g in global_dep_attributes)
      raise cls.IvyResolveConflictingDepsError('Found conflicting dependencies:\n\t{}'
                                               .format('\n\t'.join(conflicting_dependencies)))
    jar_attributes = global_dep_attributes.pop()

    excludes = set()
    for jar in jars:
      excludes.update(jar.excludes)

    any_have_url = False

    artifacts = OrderedDict()
    for jar in jars:
      ext = jar.ext
      url = jar.url
      if url:
        any_have_url = True
      classifier = jar.classifier
      artifact = Artifact(name=jar.name,
                          type_=ext or 'jar',
                          ext=ext,
                          url=url,
                          classifier=classifier)
      artifacts[(ext, url, classifier)] = artifact

    template = TemplateData(
        org=jar_attributes.org,
        module=jar_attributes.name,
        version=jar_attributes.rev,
        mutable=jar_attributes.mutable,
        force=jar_attributes.force,
        transitive=jar_attributes.transitive,
        artifacts=artifacts.values(),
        any_have_url=any_have_url,
        excludes=[cls._generate_exclude_template(exclude) for exclude in excludes])

    return template

  @classmethod
  def _generate_fetch_jar_template(cls, jars):#
    global_dep_attributes = set(Dependency(org=jar.org,
                                           name=jar.name,
                                           rev=jar.rev,
                                           transitive=False
        )
                                for jar in jars)
    if len(global_dep_attributes) != 1:
      # If we batch fetches and assume conflict manager all, we could ignore these.
      # Leaving this here for now.
      conflicting_dependencies = sorted(str(g) for g in global_dep_attributes)
      raise cls.IvyResolveConflictingDepsError('Found conflicting dependencies:\n\t{}'
                                               .format('\n\t'.join(conflicting_dependencies)))
    jar_attributes = global_dep_attributes.pop()

    any_have_url = False

    artifacts = OrderedDict()
    for jar in jars:
      ext = jar.ext
      url = jar.url
      if url:
        any_have_url = True
      classifier = jar.classifier
      artifact = Artifact(name=jar.name,
                          type_=ext or 'jar',
                          ext=ext,
                          url=url,
                          classifier=classifier)
      artifacts[(ext, url, classifier)] = artifact

    template = TemplateData(
        org=jar_attributes.org,
        module=jar_attributes.name,
        version=jar_attributes.rev,
        mutable=jar_attributes.mutable,
        force=jar_attributes.force,
        transitive=jar_attributes.transitive,
        artifacts=artifacts.values(),
        any_have_url=any_have_url,
        excludes=[])

    return template<|MERGE_RESOLUTION|>--- conflicted
+++ resolved
@@ -33,13 +33,8 @@
 IvyModule = namedtuple('IvyModule', ['ref', 'artifact', 'callers'])
 
 
-<<<<<<< HEAD
-Dependency = namedtuple('DependencyAttributes', ['org', 'name', 'rev', 'mutable', 'force',
-                                                     'transitive'])
-=======
 Dependency = namedtuple('DependencyAttributes',
                         ['org', 'name', 'rev', 'mutable', 'force', 'transitive'])
->>>>>>> 71b7bbbe
 
 
 Artifact = namedtuple('Artifact', ['name', 'type_', 'ext', 'url', 'classifier'])
