--- conflicted
+++ resolved
@@ -109,13 +109,8 @@
     if mapper and relative_to:
       raise ValueError("Must specify exactly one of 'mapper' or 'relative_to'")
 
-<<<<<<< HEAD
-    self._rel_path = rel_path or target_rel_path
-    #self.filemap = {}
-=======
     rel_path = rel_path or self._rel_path
     filemap = {}
->>>>>>> 136206c6
 
     if relative_to:
       base = os.path.join(get_buildroot(), rel_path, relative_to)
@@ -123,9 +118,6 @@
     else:
       mapper = mapper or RelativeToMapper(os.path.join(get_buildroot(), rel_path))
 
-<<<<<<< HEAD
-    #if fileset is not None:
-    #  self._add([fileset])
     self.fileset = fileset
 
   @memoized_property
@@ -141,23 +133,6 @@
       filemap[abspath] = self.mapper(abspath)
 
     return filemap
-
-  def _add(self, filesets):
-    for fileset in filesets:
-=======
-    if fileset is not None:
->>>>>>> 136206c6
-      paths = fileset() if isinstance(fileset, Fileset) \
-        else fileset if hasattr(fileset, '__iter__') \
-        else [fileset]
-      for path in paths:
-        abspath = path
-        if not os.path.isabs(abspath):
-          abspath = os.path.join(get_buildroot(), rel_path, path)
-        filemap[abspath] = mapper(abspath)
-
-    return BundleProps(self._rel_path, mapper, filemap, fileset)
-
 
 class BundleField(tuple, PayloadField):
   """A tuple subclass that mixes in PayloadField.
