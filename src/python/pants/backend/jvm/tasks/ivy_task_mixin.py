--- conflicted
+++ resolved
@@ -236,20 +236,15 @@
     return resolve_hash_names
 
   def ivy_classpath(self, targets, silent=True, workunit_name=None):
-<<<<<<< HEAD
     """Create the classpath for the passed targets.
+
+    :API: public
+
     :param targets: A collection of targets to resolve a classpath for.
     :type targets: collection.Iterable
     """
     result = self._ivy_resolve(targets, silent=silent, workunit_name=workunit_name)
     return result.resolved_artifact_paths
-=======
-    """
-    :API: public
-    """
-    classpath, _, _ = self._ivy_resolve(targets, silent=silent, workunit_name=workunit_name)
-    return classpath
->>>>>>> 2f4573b1
 
   def _resolve_subset(self, executor, targets, classpath_products, confs=None, extra_args=None,
               invalidate_dependents=False, pinned_artifacts=None):
