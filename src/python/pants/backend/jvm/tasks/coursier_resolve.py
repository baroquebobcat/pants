--- conflicted
+++ resolved
@@ -445,7 +445,7 @@
     # was resolved in pants.
     org_name_to_org_name_rev = {}
     for coord in coord_to_resolved_jars.keys():
-      m2coord = M2Coordinate.from_string(coord)
+      m2coord = self.to_m2_coord(coord)
       org_name_to_org_name_rev['{}:{}'.format(m2coord.org, m2coord.name)] = coord
 
     for vt in invalidation_check.all_vts:
@@ -474,11 +474,11 @@
 
           # if conflict resolution entries, then update versions to the resolved ones.
           if jar.coordinate.simple_coord in result['conflict_resolution']:
-            parsed_conflict = M2Coordinate.from_string(
+            parsed_conflict = self.to_m2_coord(
               result['conflict_resolution'][jar.coordinate.simple_coord])
             coord_candidates = [with_new_rev(c, parsed_conflict.rev) for c in coord_candidates]
           elif '{}:{}'.format(jar.coordinate.org, jar.coordinate.name) in org_name_to_org_name_rev:
-            parsed_conflict = M2Coordinate.from_string(
+            parsed_conflict = self.to_m2_coord(
               org_name_to_org_name_rev['{}:{}'.format(jar.coordinate.org, jar.coordinate.name)])
             coord_candidates = [with_new_rev(c, parsed_conflict.rev) for c in coord_candidates]
 
@@ -614,22 +614,11 @@
         # NB: Not all coordinates will have associated files.
         #     This is fine. Some coordinates will just have dependencies.
         continue
-      pants_path = os.path.join(pants_jar_path_base, os.path.relpath(jar_path, coursier_cache_path))
-
-<<<<<<< HEAD
-=======
-      for classifier, jar_path in dep['files']:
-        simple_coord = dep['coord']
-        coord = cls.to_m2_coord(simple_coord, classifier)
-        pants_path = cls._get_path_to_jar(coursier_cache_path, pants_jar_path_base, jar_path)
-      
-        if not os.path.exists(jar_path):
-          raise CoursierResultNotFound("Jar path not found: {}".format(jar_path))
-
-        if not os.path.exists(pants_path):
-          safe_mkdir(os.path.dirname(pants_path))
-          os.symlink(jar_path, pants_path)
->>>>>>> 1667c13d
+
+      if not os.path.exists(jar_path):
+        raise CoursierResultNotFound("Jar path not found: {}".format(jar_path))
+
+      pants_path = cls._get_path_to_jar(coursier_cache_path, pants_jar_path_base, jar_path)
 
       if not os.path.exists(jar_path):
         raise CoursierResultNotFound("Jar path not found: {}".format(jar_path))
@@ -637,7 +626,8 @@
       if not os.path.exists(pants_path):
         safe_mkdir(os.path.dirname(pants_path))
         os.symlink(jar_path, pants_path)
-      coord = M2Coordinate.from_string(simple_coord)
+
+      coord = cls.to_m2_coord(simple_coord)
       resolved_jar = ResolvedJar(coord,
                                  cache_path=jar_path,
                                  pants_path=pants_path)
@@ -645,10 +635,10 @@
     return coord_to_resolved_jars
 
   @classmethod
-<<<<<<< HEAD
   def to_m2_coord(cls, coord_str):
     return M2Coordinate.from_string(coord_str)
-=======
+
+  @classmethod
   def _get_path_to_jar(cls, coursier_cache_path, pants_jar_path_base, jar_path):
     """
     Create the path to the jar that will live in .pants.d
@@ -665,12 +655,10 @@
       return os.path.join(pants_jar_path_base, os.path.normpath('absolute/' + jar_path))
     else:
       return os.path.join(pants_jar_path_base, 'relative', os.path.relpath(jar_path, coursier_cache_path))
-
-  @classmethod
-  def to_m2_coord(cls, coord_str, classifier):
-    # TODO: currently assuming all packaging is a jar
-    return M2Coordinate.from_string(coord_str + ':{}:jar'.format(classifier))
->>>>>>> 1667c13d
+  #@classmethod
+  #def to_m2_coord(cls, coord_str, classifier):
+  #  # TODO: currently assuming all packaging is a jar
+  #  return M2Coordinate.from_string(coord_str + ':{}:jar'.format(classifier))
 
 
 class CoursierResolve(CoursierMixin):
