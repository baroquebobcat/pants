--- conflicted
+++ resolved
@@ -16,14 +16,9 @@
 from pants.engine.addressable import Addresses
 from pants.engine.fs import PathGlobs
 from pants.engine.isolated_process import ProcessExecutionNode, SnapshotNode
-<<<<<<< HEAD
 from pants.engine.nodes import (DependenciesNode, FilesystemNode, Node, Noop, ProjectionNode,
-                                Return, SelectNode, State, StepContext, TaskNode, Throw, Waiting,
+                                Return, Runnable, SelectNode, StepContext, TaskNode, Throw, Waiting,
                                 collect_item_of_type)
-=======
-from pants.engine.nodes import (DependenciesNode, FilesystemNode, Node, Noop, Return, Runnable,
-                                SelectNode, StepContext, TaskNode, Throw, Waiting)
->>>>>>> c9679b0a
 from pants.engine.objects import Closable
 from pants.engine.selectors import (Select, SelectDependencies, SelectLiteral, SelectProjection,
                                     SelectVariant)
