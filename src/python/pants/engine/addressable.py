# coding=utf-8
# Copyright 2015 Pants project contributors (see CONTRIBUTORS.md).
# Licensed under the Apache License, Version 2.0 (see LICENSE).

from __future__ import (absolute_import, division, generators, nested_scopes, print_function,
                        unicode_literals, with_statement)

import collections
import inspect
from abc import abstractmethod
from functools import update_wrapper

import six

from pants.build_graph.address import Address
from pants.engine.objects import Resolvable, Serializable
from pants.util.meta import AbstractClass
from pants.util.objects import datatype


class Addresses(datatype('Addresses', ['dependencies'])):
  pass


class TypeConstraint(AbstractClass):
  """Represents a type constraint.

  Not intended for direct use; instead, use one of :class:`SuperclassesOf`, :class:`Exact` or
  :class:`SubclassesOf`.
  """

  def __init__(self, *types, **kwargs):
    """Creates a type constraint centered around the given types.

    The type constraint is satisfied as a whole if satisfied for at least one of the given types.

    :param type *types: The focus of this type constraint.
    :param str description: A description for this constraint if the list of types is too long.
    """
    if not types:
      raise ValueError('Must supply at least one type')
    if any(not isinstance(t, type) for t in types):
      raise TypeError('Supplied types must be types. {!r}'.format(types))

    self._types = types
    self._desc = kwargs.get('description', None)

  @property
  def types(self):
    """Return the subject types of this type constraint.

    :type: tuple of type
    """
    return self._types

  @abstractmethod
  def satisfied_by(self, obj):
    """Return `True` if the given object satisfies this type constraint.

    :rtype: bool
    """

  def __hash__(self):
    return hash((type(self), self._types))

  def __eq__(self, other):
    return type(self) == type(other) and self._types == other._types

  def __ne__(self, other):
    return not (self == other)

  def __str__(self):
    if self._desc:
      constrained_type = '({})'.format(self._desc)
    else:
<<<<<<< HEAD
      constrained_type = ', '.join(t.__name__ for t in self._types)
=======
      if len(self._types) == 1:
        constrained_type = self._types[0].__name__
      else:
        constrained_type = '({})'.format(', '.join(t.__name__ for t in self._types))
>>>>>>> d30cca1e
    return '{variance_symbol}{constrained_type}'.format(variance_symbol=self._variance_symbol,
                                                        constrained_type=constrained_type)

  def __repr__(self):
    if self._desc:
      constrained_type = self._desc
    else:
      constrained_type = ', '.join(t.__name__ for t in self._types)
    return ('{type_constraint_type}({constrained_type})'
      .format(type_constraint_type=type(self).__name__,
                    constrained_type=constrained_type))


class SuperclassesOf(TypeConstraint):
  """Objects of the exact type as well as any super-types are allowed."""

  _variance_symbol = '-'

  def satisfied_by(self, obj):
    obj_type = type(obj)
    for type_ in self._types:
      if issubclass(type_, obj_type):
        return True
    return False


class Exactly(TypeConstraint):
  """Only objects of the exact type are allowed."""

  _variance_symbol = '='

  def satisfied_by(self, obj):
    return type(obj) in self._types


class SubclassesOf(TypeConstraint):
  """Objects of the exact type as well as any sub-types are allowed."""

  _variance_symbol = '+'

  def satisfied_by(self, obj):
    return issubclass(type(obj), self._types)


class NotSerializableError(TypeError):
  """Indicates an addressable descriptor is illegally installed in a non-Serializable type."""


class MutationError(AttributeError):
  """Indicates an illegal attempt to mutate an addressable attribute that already has a value."""


class TypeConstraintError(TypeError):
  """Indicates a :class:`TypeConstraint` violation."""


class AddressableDescriptor(object):
  """A data descriptor for fields containing one or more addressable items.

  An addressable descriptor has lifecycle expectations tightly coupled with the contract of
  Serializable objects and the 2-phase hydration of AddressMap.parse, Graph.resolve.

  Decorated accessors are write-once, and then read-only.  They are intended to be written in a
  constructor such that objects containing them have immutable semantics. In other words, the
  descriptor is intended to be used like a type-checked `@property` with possibly lazily resolved
  values.

  The written value is type-checked against a :class:`TypeConstraint` and can only be one of 3
  types:

  1. An opaque string address.
  2. A Resolvable for the address that, when resolved, will meet the type constraint.
  3. A concrete value that meets the type constraint.

  The 1st type, an opaque string address, is also the type associated with the 1st stage of the
  2-stage lifecycle of Serializable objects containing addressable values.  In the second and final
  stage, the Serializable object is re-constructed with addressable values of the second or third
  types; ie: reconstructed with either resolvables or concrete values in place of the first stage
  address.

  Two affordances are made in type constraint handling:

  1. Either a :class:`TypeConstraint` instance can be given if the type constraint is fully known or
     else a type constraint class can be given if the type constraint should apply to the type of
     the enclosing class.  This is useful for declaring an addressable property in a baseclass that
     should be type-constrained based on the type of the derived class.
  2. Decorators for addressables (see `addressable`, `addressable_list` and `addressable_dict`)
     allow wrapping of either class functions - typical - or @property descriptors.  The property
     descriptor case sets up an idiom for recursive addressables.  The idiom looks like:

     >>> class Thing(Struct):
     ...   def __init__(self, thing):
     ...     super(Thing, self).__init__()
     ...     self.thing = thing
     ...   @property
     ...   def parent(self):
     ...     '''Return this thing's parent.
     ...
     ...     :rtype: :class:`Thing`
     ...     '''
     ...
     >>> Thing.parent = addressable(Exactly(Thing))(Thing.parent)

     Here the `Thing.parent` property is re-assigned with a type-constrained addressable descriptor
     after the class is defined so the class can be referred to in the type constraint.
  """
  _descriptors = set()

  @classmethod
  def is_addressable(cls, obj, key):
    """Return `True` if the given attribute of `obj` is an addressable attribute.

    :param obj: The object to inspect.
    :param string key: The name of the property on `obj` to check.
    """
    return (type(obj), key) in cls._descriptors

  @classmethod
  def _register(cls, obj, descriptor):
    cls._descriptors.add((type(obj), descriptor._name))

  def __init__(self, name, type_constraint):
    self._name = name
    self._type_constraint = type_constraint

  def __set__(self, instance, value):
    if not Serializable.is_serializable(instance):
      raise NotSerializableError('The addressable descriptor {} can only be applied to methods or '
                                 'properties of Serializable objects, applied to method {} of '
                                 'type {}'.format(type(self).__name__,
                                                  self._name,
                                                  type(instance).__name__))

    instance_dict = instance._asdict()
    if self._name in instance_dict:
      raise MutationError('Attribute {} of {} has already been set to {}, rejecting attempt to '
                          're-set with {}'.format(self._name,
                                                  instance,
                                                  instance_dict[self._name],
                                                  value))

    value = self._checked_value(instance, value)

    self._register(instance, self)

    # We mutate the instance dict, which is only OK if used in the conventional idiom of setting
    # the value via this data descriptor in the instance's constructor.
    instance_dict[self._name] = value

  def __get__(self, instance, unused_owner_type=None):
    # We know instance is a Serializable from the type-checking done in set.
    value = instance._asdict()[self._name]
    return self._resolve_value(instance, value)

  def _get_type_constraint(self, instance):
    if inspect.isclass(self._type_constraint):
      return self._type_constraint(type(instance))
    else:
      return self._type_constraint

  def _checked_value(self, instance, value):
    # We allow five forms of value:
    # 0. None.
    # 1. An opaque (to us) address pointing to a value that can be resolved by external
    #    means.
    # 2. A `Resolvable` value that we can lazily resolve and type-check in `__get__`.
    # 3. A concrete instance that meets our type constraint.
    # 4. A dict when our type constraint has exactly one Serializable subject type - we convert the
    #    dict into an instance of that type.
    if value is None:
      return None

    if isinstance(value, (six.string_types, Address, Resolvable)):
      return value

    # Support untyped dicts that we deserialize on-demand here into the required type.
    # This feature allows for more brevity in the JSON form (local type inference) and an alternate
    # construction style in the python forms.
    type_constraint = self._get_type_constraint(instance)
    if (isinstance(value, dict) and
        len(type_constraint.types) == 1 and
        Serializable.is_serializable_type(type_constraint.types[0])):
      if not value:
        # TODO(John Sirois): Is this the right thing to do?  Or should an empty serializable_type
        # be constructed?
        return None  # {} -> None.
      else:
        serializable_type = type_constraint.types[0]
        return serializable_type(**value)

    if not type_constraint.satisfied_by(value):
      raise TypeConstraintError('Got {} of type {} for {} attribute of {} but expected {!r}'
                                .format(value,
                                        type(value).__name__,
                                        self._name,
                                        instance,
                                        type_constraint))
    return value

  def _resolve_value(self, instance, value):
    if not isinstance(value, Resolvable):
      # The value is concrete which means we type-checked on set so no need to do so again, its a
      # raw address string or an instance that satisfies our type constraint.
      return value
    else:
      resolved_value = value.resolve()
      type_constraint = self._get_type_constraint(instance)
      if not type_constraint.satisfied_by(resolved_value):
        raise TypeConstraintError('The value resolved from {} did not meet the type constraint of '
                                  '{!r} for the {} property of {}: {}'
                                  .format(value.address,
                                          type_constraint,
                                          self._name,
                                          instance,
                                          resolved_value))
      return resolved_value


def _addressable_wrapper(addressable_descriptor, type_constraint):
  def wrapper(func):
    # We allow for wrapping property objects to support the following idiom for defining recursive
    # addressables:
    #
    # class Thing(Struct):
    #   def __init__(self, thing):
    #      super(Thing, self).__init__()
    #      self.thing = thing
    #
    #   @property
    #   def parent(self):
    #     """Return this thing's parent.
    #
    #     :rtype: :class:`Thing`
    #     """"
    #
    # Thing.parent = addressable(Exactly(Thing))(Thing.parent)
    func = func.fget if isinstance(func, property) else func

    addressable_accessor = addressable_descriptor(func.__name__, type_constraint)
    return update_wrapper(addressable_accessor, func)
  return wrapper


def addressable(type_constraint):
  """Return an addressable attribute for Serializable classes.

  The attribute should have no implementation (it will be ignored), but can carry a docstring.
  The implementation is provided by this wrapper.  Idiomatic use assigns the value, which can
  either be an opaque address string or a resolved value that meets the type constraint, in the
  constructor::

  >>> class Employee(Serializable):
  ...   def __init__(self, person):
  ...     self.person = person
  ...   @addressable(SubclassesOf(Person))
  ...   def person(self):
  ...     '''The person that is this employee.'''

  Addressable attributes are only assignable once, so this pattern yields an immutable `Employee`
  whose `person` attribute is either a `Person` instance or
  :class:`pants.engine.objects.Resolvable` person or else a string address pointing to one.

  See :class:`AddressableDescriptor` for more details.

  :param type_constraint: The type constraint the value must satisfy.
  :type type_constraint: :class:`TypeConstraint`
  """
  return _addressable_wrapper(AddressableDescriptor, type_constraint)


class AddressableList(AddressableDescriptor):
  def _checked_value(self, instance, value):
    if value is None:
      return None

    if not isinstance(value, collections.MutableSequence):
      raise TypeError('The {} property of {} must be a list, given {} of type {}'
                      .format(self._name, instance, value, type(value).__name__))
    return [super(AddressableList, self)._checked_value(instance, v) for v in value]

  def _resolve_value(self, instance, value):
    return [super(AddressableList, self)._resolve_value(instance, v)
            for v in value] if value else []


def addressable_list(type_constraint):
  """Marks a list's values as satisfying a given type constraint.

  Some (or all) elements of the list may be :class:`pants.engine.objects.Resolvable` elements
  to resolve later.

  See :class:`AddressableDescriptor` for more details.

  :param type_constraint: The type constraint the list's values must all satisfy.
  :type type_constraint: :class:`TypeConstraint`
  """
  return _addressable_wrapper(AddressableList, type_constraint)


class AddressableDict(AddressableDescriptor):
  def _checked_value(self, instance, value):
    if value is None:
      return None

    if not isinstance(value, collections.MutableMapping):
      raise TypeError('The {} property of {} must be a dict, given {} of type {}'
                      .format(self._name, instance, value, type(value).__name__))
    return {k: super(AddressableDict, self)._checked_value(instance, v) for k, v in value.items()}

  def _resolve_value(self, instance, value):
    return {k: super(AddressableDict, self)._resolve_value(instance, v)
            for k, v in value.items()} if value else {}


def addressable_dict(type_constraint):
  """Marks a dicts's values as satisfying a given type constraint.

  Some (or all) values in the dict may be :class:`pants.engine.objects.Resolvable` values to
  resolve later.

  See :class:`AddressableDescriptor` for more details.

  :param type_constraint: The type constraint the dict's values must all satisfy.
  :type type_constraint: :class:`TypeConstraint`
  """
  return _addressable_wrapper(AddressableDict, type_constraint)


# TODO(John Sirois): Move variants into Address 1st class as part of merging the engine/exp
# into the mainline (if they survive).
# TODO: Variants currently require an explicit name (and thus a `:`) in order to parse correctly.
def strip_variants(address):
  """Return a copy of the given address with the variants (if any) stripped from the name.

  :rtype: :class:`pants.build_graph.address.Address`
  """
  address, _ = parse_variants(address)
  return address


def _extract_variants(address, variants_str):
  """Return the variants (if any) represented by the given variants_str.

  :returns: The variants or else `None` if there are none.
  :rtype: tuple of tuples (key, value) strings
  """
  def entries():
    for entry in variants_str.split(','):
      key, _, value = entry.partition('=')
      if not key or not value:
        raise ValueError('Invalid variants after the @ in: {}'.format(address))
      yield (key, value)
  return tuple(entries())


def parse_variants(address):
  target_name, _, variants_str = address.target_name.partition('@')
  variants = _extract_variants(address, variants_str) if variants_str else None
  normalized_address = Address(spec_path=address.spec_path, target_name=target_name)
  return normalized_address, variants<|MERGE_RESOLUTION|>--- conflicted
+++ resolved
@@ -73,14 +73,10 @@
     if self._desc:
       constrained_type = '({})'.format(self._desc)
     else:
-<<<<<<< HEAD
-      constrained_type = ', '.join(t.__name__ for t in self._types)
-=======
       if len(self._types) == 1:
         constrained_type = self._types[0].__name__
       else:
         constrained_type = '({})'.format(', '.join(t.__name__ for t in self._types))
->>>>>>> d30cca1e
     return '{variance_symbol}{constrained_type}'.format(variance_symbol=self._variance_symbol,
                                                         constrained_type=constrained_type)
 
