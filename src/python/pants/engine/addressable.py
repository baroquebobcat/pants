--- conflicted
+++ resolved
@@ -58,17 +58,10 @@
 
     :rtype: bool
     """
-<<<<<<< HEAD
-    return self.type_satisfies(type(obj))
-
-  @abstractmethod
-  def type_satisfies(self, obj_type):
-=======
     return self.satisfied_by_type(type(obj))
 
   @abstractmethod
   def satisfied_by_type(self, obj_type):
->>>>>>> f5212b9a
     """Return `True` if the given object satisfies this type constraint.
 
     :rtype: bool
@@ -109,11 +102,7 @@
 
   _variance_symbol = '-'
 
-<<<<<<< HEAD
-  def type_satisfies(self, obj_type):
-=======
   def satisfied_by_type(self, obj_type):
->>>>>>> f5212b9a
     return any(issubclass(t, obj_type) for t in self._types)
 
 
@@ -122,11 +111,7 @@
 
   _variance_symbol = '='
 
-<<<<<<< HEAD
-  def type_satisfies(self, obj_type):
-=======
   def satisfied_by_type(self, obj_type):
->>>>>>> f5212b9a
     return obj_type in self._types
 
 
@@ -135,11 +120,7 @@
 
   _variance_symbol = '+'
 
-<<<<<<< HEAD
-  def type_satisfies(self, obj_type):
-=======
   def satisfied_by_type(self, obj_type):
->>>>>>> f5212b9a
     return issubclass(obj_type, self._types)
 
 
